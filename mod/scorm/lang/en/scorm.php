--- conflicted
+++ resolved
@@ -95,11 +95,7 @@
 $string['disabled'] = 'Disabled';
 $string['display'] = 'Display package';
 $string['displayactivityname'] = 'Display activity name';
-<<<<<<< HEAD
-$string['displayactivityname_help'] = 'Whether or not to display the activity name.';
-=======
 $string['displayactivityname_help'] = 'Whether or not to display the activity name above the SCORM player.';
->>>>>>> 74d2a9df
 $string['displayattemptstatus'] = 'Display attempt status';
 $string['displayattemptstatus_help'] = 'This preference allows a summary of the users attempts to show in the course overview block in My home and/or the SCORM entry page.';
 $string['displayattemptstatusdesc'] = 'Whether a summary of the user\'s attempts is shown in the course overview block in My home and/or the SCORM entry page.';
