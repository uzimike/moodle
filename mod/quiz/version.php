--- conflicted
+++ resolved
@@ -25,12 +25,7 @@
 
 defined('MOODLE_INTERNAL') || die();
 
-<<<<<<< HEAD
-$module->version   = 2012030900;       // The current module version (Date: YYYYMMDDXX)
+$module->version   = 2012030901;       // The current module version (Date: YYYYMMDDXX)
 $module->requires  = 2012030100.04;    // Requires this Moodle version
-=======
-$module->version   = 2011120704;       // The current module version (Date: YYYYMMDDXX)
-$module->requires  = 2011112900;       // Requires this Moodle version
->>>>>>> 33c8d37b
 $module->component = 'mod_quiz';       // Full name of the plugin (used for diagnostics)
 $module->cron      = 60;