<?php

// This file is part of Moodle - http://moodle.org/
//
// Moodle is free software: you can redistribute it and/or modify
// it under the terms of the GNU General Public License as published by
// the Free Software Foundation, either version 3 of the License, or
// (at your option) any later version.
//
// Moodle is distributed in the hope that it will be useful,
// but WITHOUT ANY WARRANTY; without even the implied warranty of
// MERCHANTABILITY or FITNESS FOR A PARTICULAR PURPOSE.  See the
// GNU General Public License for more details.
//
// You should have received a copy of the GNU General Public License
// along with Moodle.  If not, see <http://www.gnu.org/licenses/>.

/**
 * Library of functions used by the quiz module.
 *
 * This contains functions that are called from within the quiz module only
 * Functions that are also called by core Moodle are in {@link lib.php}
 * This script also loads the code in {@link questionlib.php} which holds
 * the module-indpendent code for handling questions and which in turn
 * initialises all the questiontype classes.
 *
 * @package    mod
 * @subpackage quiz
 * @copyright  1999 onwards Martin Dougiamas and others {@link http://moodle.com}
 * @license    http://www.gnu.org/copyleft/gpl.html GNU GPL v3 or later
 */


defined('MOODLE_INTERNAL') || die();

require_once($CFG->dirroot . '/mod/quiz/lib.php');
require_once($CFG->dirroot . '/mod/quiz/accessrules.php');
require_once($CFG->dirroot . '/mod/quiz/attemptlib.php');
require_once($CFG->dirroot . '/question/editlib.php');
require_once($CFG->libdir  . '/eventslib.php');
require_once($CFG->libdir . '/filelib.php');


/**#@+
 * Options determining how the grades from individual attempts are combined to give
 * the overall grade for a user
 */
define('QUIZ_GRADEHIGHEST', '1');
define('QUIZ_GRADEAVERAGE', '2');
define('QUIZ_ATTEMPTFIRST', '3');
define('QUIZ_ATTEMPTLAST',  '4');
/**#@-*/

/**
 * We show the countdown timer if there is less than this amount of time left before the
 * the quiz close date. (1 hour)
 */
define('QUIZ_SHOW_TIME_BEFORE_DEADLINE', '3600');

/// Functions related to attempts /////////////////////////////////////////

/**
 * Creates an object to represent a new attempt at a quiz
 *
 * Creates an attempt object to represent an attempt at the quiz by the current
 * user starting at the current time. The ->id field is not set. The object is
 * NOT written to the database.
 *
 * @param object $quiz the quiz to create an attempt for.
 * @param int $attemptnumber the sequence number for the attempt.
 * @param object $lastattempt the previous attempt by this user, if any. Only needed
 *         if $attemptnumber > 1 and $quiz->attemptonlast is true.
 * @param int $timenow the time the attempt was started at.
 * @param bool $ispreview whether this new attempt is a preview.
 *
 * @return object the newly created attempt object.
 */
function quiz_create_attempt($quiz, $attemptnumber, $lastattempt, $timenow, $ispreview = false) {
    global $USER;

    if ($attemptnumber == 1 || !$quiz->attemptonlast) {
    /// We are not building on last attempt so create a new attempt.
        $attempt = new stdClass();
        $attempt->quiz = $quiz->id;
        $attempt->userid = $USER->id;
        $attempt->preview = 0;
        if ($quiz->shufflequestions) {
            $attempt->layout = quiz_clean_layout(quiz_repaginate($quiz->questions, $quiz->questionsperpage, true),true);
        } else {
            $attempt->layout = quiz_clean_layout($quiz->questions,true);
        }
    } else {
    /// Build on last attempt.
        if (empty($lastattempt)) {
            print_error('cannotfindprevattempt', 'quiz');
        }
        $attempt = $lastattempt;
    }

    $attempt->attempt = $attemptnumber;
    $attempt->timestart = $timenow;
    $attempt->timefinish = 0;
    $attempt->timemodified = $timenow;

/// If this is a preview, mark it as such.
    if ($ispreview) {
        $attempt->preview = 1;
    }

    return $attempt;
}

/**
 * Returns an unfinished attempt (if there is one) for the given
 * user on the given quiz. This function does not return preview attempts.
 *
 * @param int $quizid the id of the quiz.
 * @param int $userid the id of the user.
 *
 * @return mixed the unfinished attempt if there is one, false if not.
 */
function quiz_get_user_attempt_unfinished($quizid, $userid) {
    $attempts = quiz_get_user_attempts($quizid, $userid, 'unfinished', true);
    if ($attempts) {
        return array_shift($attempts);
    } else {
        return false;
    }
}

/**
 * Returns the most recent attempt by a given user on a given quiz.
 * May be finished, or may not.
 *
 * @param int $quizid the id of the quiz.
 * @param int $userid the id of the user.
 *
 * @return mixed the attempt if there is one, false if not.
 */
function quiz_get_latest_attempt_by_user($quizid, $userid) {
    global $CFG, $DB;
    $attempt = $DB->get_records_sql('
            SELECT qa.*
            FROM {quiz_attempts} qa
            WHERE qa.quiz = ? AND qa.userid = ?
            ORDER BY qa.timestart DESC, qa.id DESC',
            array($quizid, $userid), 0, 1);
    if ($attempt) {
        return array_shift($attempt);
    } else {
        return false;
    }
}

/**
 * Delete a quiz attempt.
 * @param mixed $attempt an integer attempt id or an attempt object (row of the quiz_attempts table).
 * @param object $quiz the quiz object.
 */
function quiz_delete_attempt($attempt, $quiz) {
    global $DB;
    if (is_numeric($attempt)) {
        if (!$attempt = $DB->get_record('quiz_attempts', array('id' => $attempt))) {
            return;
        }
    }

    if ($attempt->quiz != $quiz->id) {
        debugging("Trying to delete attempt $attempt->id which belongs to quiz $attempt->quiz " .
                "but was passed quiz $quiz->id.");
        return;
    }

    $DB->delete_records('quiz_attempts', array('id' => $attempt->id));
    question_engine::delete_questions_usage_by_activity($attempt->uniqueid);

    // Search quiz_attempts for other instances by this user.
    // If none, then delete record for this quiz, this user from quiz_grades
    // else recalculate best grade

    $userid = $attempt->userid;
    if (!$DB->record_exists('quiz_attempts', array('userid' => $userid, 'quiz' => $quiz->id))) {
        $DB->delete_records('quiz_grades', array('userid' => $userid,'quiz' => $quiz->id));
    } else {
        quiz_save_best_grade($quiz, $userid);
    }

    quiz_update_grades($quiz, $userid);
}

/**
 * Delete all the preview attempts at a quiz, or possibly all the attempts belonging
 * to one user.
 * @param object $quiz the quiz object.
 * @param int $userid (optional) if given, only delete the previews belonging to this user.
 */
function quiz_delete_previews($quiz, $userid = null) {
    global $DB;
    $conditions = array('quiz' => $quiz->id, 'preview' => 1);
    if (!empty($userid)) {
        $conditions['userid'] = $userid;
    }
    $previewattempts = $DB->get_records('quiz_attempts', $conditions);
    foreach ($previewattempts as $attempt) {
        quiz_delete_attempt($attempt, $quiz);
    }
}

/**
 * @param int $quizid The quiz id.
 * @return bool whether this quiz has any (non-preview) attempts.
 */
function quiz_has_attempts($quizid) {
    global $DB;
    return $DB->record_exists('quiz_attempts', array('quiz' => $quizid, 'preview' => 0));
}

/// Functions to do with quiz layout and pages ////////////////////////////////

/**
 * Returns a comma separated list of question ids for the quiz
 *
 * @param string $layout The string representing the quiz layout. Each page is
 *      represented as a comma separated list of question ids and 0 indicating
 *      page breaks. So 5,2,0,3,0 means questions 5 and 2 on page 1 and question
 *      3 on page 2
 * @return string comma separated list of question ids, without page breaks.
 */
function quiz_questions_in_quiz($layout) {
    $questions = str_replace(',0', '', quiz_clean_layout($layout, true));
    if ($questions === '0') {
        return '';
    } else {
        return $questions;
    }
}

/**
 * Returns the number of pages in a quiz layout
 *
 * @param string $layout The string representing the quiz layout. Always ends in ,0
 * @return int The number of pages in the quiz.
 */
function quiz_number_of_pages($layout) {
    return substr_count(',' . $layout, ',0');
}

/**
 * Returns the number of questions in the quiz layout
 *
 * @param string $layout the string representing the quiz layout.
 * @return int The number of questions in the quiz.
 */
function quiz_number_of_questions_in_quiz($layout) {
    $layout = quiz_questions_in_quiz(quiz_clean_layout($layout));
    $count = substr_count($layout, ',');
    if ($layout !== '') {
        $count++;
    }
    return $count;
}

/**
 * Re-paginates the quiz layout
 *
 * @param string $layout  The string representing the quiz layout.
 * @param int $perpage The number of questions per page
 * @param bool $shuffle Should the questions be reordered randomly?
 * @return string the new layout string
 */
function quiz_repaginate($layout, $perpage, $shuffle = false) {
    $layout = str_replace(',0', '', $layout); // remove existing page breaks
    $questions = explode(',', $layout);
    if ($shuffle) {
        shuffle($questions);
    }
    $i = 1;
    $layout = '';
    foreach ($questions as $question) {
        if ($perpage and $i > $perpage) {
            $layout .= '0,';
            $i = 1;
        }
        $layout .= $question.',';
        $i++;
    }
    return $layout.'0';
}

/// Functions to do with quiz grades //////////////////////////////////////////

/**
 * Creates an array of maximum grades for a quiz
 *
 * The grades are extracted from the quiz_question_instances table.
 * @param object $quiz The quiz settings.
 * @return array of grades indexed by question id. These are the maximum
 *      possible grades that students can achieve for each of the questions.
 */
function quiz_get_all_question_grades($quiz) {
    global $CFG, $DB;

    $questionlist = quiz_questions_in_quiz($quiz->questions);
    if (empty($questionlist)) {
        return array();
    }

    $params = array($quiz->id);
    $wheresql = '';
    if (!is_null($questionlist)) {
        list($usql, $question_params) = $DB->get_in_or_equal(explode(',', $questionlist));
        $wheresql = " AND question $usql ";
        $params = array_merge($params, $question_params);
    }

    $instances = $DB->get_records_sql("SELECT question,grade,id
                                    FROM {quiz_question_instances}
                                    WHERE quiz = ? $wheresql", $params);

    $list = explode(",", $questionlist);
    $grades = array();

    foreach ($list as $qid) {
        if (isset($instances[$qid])) {
            $grades[$qid] = $instances[$qid]->grade;
        } else {
            $grades[$qid] = 1;
        }
    }
    return $grades;
}

/**
 * Convert the raw grade stored in $attempt into a grade out of the maximum
 * grade for this quiz.
 *
 * @param float $rawgrade the unadjusted grade, fof example $attempt->sumgrades
 * @param object $quiz the quiz object. Only the fields grade, sumgrades and decimalpoints are used.
 * @param bool|string $format whether to format the results for display
 *      or 'question' to format a question grade (different number of decimal places.
 * @return float|string the rescaled grade, or null/the lang string 'notyetgraded' if the $grade is null.
 */
function quiz_rescale_grade($rawgrade, $quiz, $format = true) {
    if (is_null($rawgrade)) {
        $grade = null;
    } else if ($quiz->sumgrades >= 0.000005) {
        $grade = $rawgrade * $quiz->grade / $quiz->sumgrades;
    } else {
        $grade = 0;
    }
    if ($format === 'question') {
        $grade = quiz_format_question_grade($quiz, $grade);
    } else if ($format) {
        $grade = quiz_format_grade($quiz, $grade);
    }
    return $grade;
}

/**
 * Get the feedback text that should be show to a student who
 * got this grade on this quiz. The feedback is processed ready for diplay.
 *
 * @param float $grade a grade on this quiz.
 * @param object $quiz the quiz settings.
 * @param object $context the quiz context.
 * @return string the comment that corresponds to this grade (empty string if there is not one.
 */
function quiz_feedback_for_grade($grade, $quiz, $context) {
    global $DB;

    if (is_null($grade)) {
        return '';
    }

    $feedback = $DB->get_record_select('quiz_feedback',
            'quizid = ? AND mingrade <= ? AND ? < maxgrade', array($quiz->id, $grade, $grade));

    if (empty($feedback->feedbacktext)) {
        return '';
    }

    // Clean the text, ready for display.
    $formatoptions = new stdClass();
    $formatoptions->noclean = true;
    $feedbacktext = file_rewrite_pluginfile_urls($feedback->feedbacktext, 'pluginfile.php', $context->id, 'mod_quiz', 'feedback', $feedback->id);
    $feedbacktext = format_text($feedbacktext, $feedback->feedbacktextformat, $formatoptions);

    return $feedbacktext;
}

/**
 * @param object $quiz the quiz database row.
 * @return bool Whether this quiz has any non-blank feedback text.
 */
function quiz_has_feedback($quiz) {
    global $DB;
    static $cache = array();
    if (!array_key_exists($quiz->id, $cache)) {
        $cache[$quiz->id] = quiz_has_grades($quiz) &&
                $DB->record_exists_select('quiz_feedback', "quizid = ? AND " .
                    $DB->sql_isnotempty('quiz_feedback', 'feedbacktext', false, true),
                array($quiz->id));
    }
    return $cache[$quiz->id];
}

function quiz_no_questions_message($quiz, $cm, $context) {
    global $OUTPUT;

    $output = '';
    $output .= $OUTPUT->notification(get_string('noquestions', 'quiz'));
    if (has_capability('mod/quiz:manage', $context)) {
        $output .= $OUTPUT->single_button(new moodle_url('/mod/quiz/edit.php',
                array('cmid' => $cm->id)), get_string('editquiz', 'quiz'), 'get');
    }

    return $output;
}

/**
 * Update the sumgrades field of the quiz. This needs to be called whenever
 * the grading structure of the quiz is changed. For example if a question is
 * added or removed, or a question weight is changed.
 *
 * @param object $quiz a quiz.
 */
function quiz_update_sumgrades($quiz) {
    global $DB;
    $sql = 'UPDATE {quiz}
            SET sumgrades = COALESCE((
                SELECT SUM(grade)
                FROM {quiz_question_instances}
                WHERE quiz = {quiz}.id
            ), 0)
            WHERE id = ?';
    $DB->execute($sql, array($quiz->id));
    $quiz->sumgrades = $DB->get_field('quiz', 'sumgrades', array('id' => $quiz->id));
    if ($quiz->sumgrades < 0.000005) {
        quiz_set_grade(0, $quiz);
    }
}

function quiz_update_all_attempt_sumgrades($quiz) {
    global $DB;
    $dm = new question_engine_data_mapper();
    $timenow = time();

    $sql = "UPDATE {quiz_attempts}
            SET
                timemodified = :timenow,
                sumgrades = (
                    {$dm->sum_usage_marks_subquery('uniqueid')}
                )
            WHERE quiz = :quizid AND timefinish <> 0";
    $DB->execute($sql, array('timenow' => $timenow, 'quizid' => $quiz->id));
}

/**
 * The quiz grade is the maximum that student's results are marked out of. When it
 * changes, the corresponding data in quiz_grades and quiz_feedback needs to be
 * rescaled. After calling this function, you probably need to call
 * quiz_update_all_attempt_sumgrades, quiz_update_all_final_grades and
 * quiz_update_grades.
 *
 * @param float $newgrade the new maximum grade for the quiz.
 * @param object $quiz the quiz we are updating. Passed by reference so its grade field can be updated too.
 * @return bool indicating success or failure.
 */
function quiz_set_grade($newgrade, $quiz) {
    global $DB;
    // This is potentially expensive, so only do it if necessary.
    if (abs($quiz->grade - $newgrade) < 1e-7) {
        // Nothing to do.
        return true;
    }

    // Use a transaction, so that on those databases that support it, this is safer.
    $transaction = $DB->start_delegated_transaction();

    try {
        // Update the quiz table.
        $DB->set_field('quiz', 'grade', $newgrade, array('id' => $quiz->instance));

        // Rescaling the other data is only possible if the old grade was non-zero.
        if ($quiz->grade > 1e-7) {
            global $CFG;

            $factor = $newgrade/$quiz->grade;
            $quiz->grade = $newgrade;

            // Update the quiz_grades table.
            $timemodified = time();
            $DB->execute("
                    UPDATE {quiz_grades}
                    SET grade = ? * grade, timemodified = ?
                    WHERE quiz = ?
            ", array($factor, $timemodified, $quiz->id));

            // Update the quiz_feedback table.
            $DB->execute("
                    UPDATE {quiz_feedback}
                    SET mingrade = ? * mingrade, maxgrade = ? * maxgrade
                    WHERE quizid = ?
            ", array($factor, $factor, $quiz->id));
        }

        // update grade item and send all grades to gradebook
        quiz_grade_item_update($quiz);
        quiz_update_grades($quiz);

        $transaction->allow_commit();
        return true;

    } catch (Exception $e) {
        $transaction->rollback($e);
    }
}

/**
 * Save the overall grade for a user at a quiz in the quiz_grades table
 *
 * @param object $quiz The quiz for which the best grade is to be calculated and then saved.
 * @param int $userid The userid to calculate the grade for. Defaults to the current user.
 * @param array $attempts The attempts of this user. Useful if you are
 * looping through many users. Attempts can be fetched in one master query to
 * avoid repeated querying.
 * @return bool Indicates success or failure.
 */
function quiz_save_best_grade($quiz, $userid = null, $attempts = array()) {
    global $DB;
    global $USER, $OUTPUT;

    if (empty($userid)) {
        $userid = $USER->id;
    }

    if (!$attempts){
        // Get all the attempts made by the user
        $attempts = quiz_get_user_attempts($quiz->id, $userid);
    }

    // Calculate the best grade
    $bestgrade = quiz_calculate_best_grade($quiz, $attempts);
    $bestgrade = quiz_rescale_grade($bestgrade, $quiz, false);

    // Save the best grade in the database
    if (is_null($bestgrade)) {
        $DB->delete_records('quiz_grades', array('quiz' => $quiz->id, 'userid' => $userid));

    } else if ($grade = $DB->get_record('quiz_grades', array('quiz' => $quiz->id, 'userid' => $userid))) {
        $grade->grade = $bestgrade;
        $grade->timemodified = time();
        $DB->update_record('quiz_grades', $grade);

    } else {
        $grade->quiz = $quiz->id;
        $grade->userid = $userid;
        $grade->grade = $bestgrade;
        $grade->timemodified = time();
        $DB->insert_record('quiz_grades', $grade);
    }

    quiz_update_grades($quiz, $userid);
}

/**
 * Calculate the overall grade for a quiz given a number of attempts by a particular user.
 *
 * @return float          The overall grade
 * @param object $quiz    The quiz for which the best grade is to be calculated
 * @param array $attempts An array of all the attempts of the user at the quiz
 */
function quiz_calculate_best_grade($quiz, $attempts) {

    switch ($quiz->grademethod) {

        case QUIZ_ATTEMPTFIRST:
            foreach ($attempts as $attempt) {
                return $attempt->sumgrades;
            }
            return $final;

        case QUIZ_ATTEMPTLAST:
            foreach ($attempts as $attempt) {
                $final = $attempt->sumgrades;
            }
            return $final;

        case QUIZ_GRADEAVERAGE:
            $sum = 0;
            $count = 0;
            foreach ($attempts as $attempt) {
                if (!is_null($attempt->sumgrades)) {
                    $sum += $attempt->sumgrades;
                    $count++;
                }
            }
            if ($count == 0) {
                return null;
            }
            return $sum / $count;

        default:
        case QUIZ_GRADEHIGHEST:
            $max = null;
            foreach ($attempts as $attempt) {
                if ($attempt->sumgrades > $max) {
                    $max = $attempt->sumgrades;
                }
            }
            return $max;
    }
}

/**
 * Update the final grade at this quiz for all students.
 *
 * This function is equivalent to calling quiz_save_best_grade for all
 * users, but much more efficient.
 *
 * @param object $quiz the quiz settings.
 */
function quiz_update_all_final_grades($quiz) {
    global $DB;

    if (!$quiz->sumgrades) {
        return;
    }

    $param = array('iquizid' => $quiz->id);
    $firstlastattemptjoin = "JOIN (
            SELECT
                iquiza.userid,
                MIN(attempt) AS firstattempt,
                MAX(attempt) AS lastattempt

            FROM {quiz_attempts iquiza}

            WHERE
                iquiza.timefinish <> 0 AND
                iquiza.preview = 0 AND
                iquiza.quiz = :iquizid

            GROUP BY iquiza.userid
        ) first_last_attempts ON first_last_attempts.userid = quiza.userid";

    switch ($quiz->grademethod) {
        case QUIZ_ATTEMPTFIRST:
            // Becuase of the where clause, there will only be one row, but we
            // must still use an aggregate function.
            $select = 'MAX(quiza.sumgrades)';
            $join = $firstlastattemptjoin;
            $where = 'quiza.attempt = first_last_attempts.firstattempt AND';
            break;

        case QUIZ_ATTEMPTLAST:
            // Becuase of the where clause, there will only be one row, but we
            // must still use an aggregate function.
            $select = 'MAX(quiza.sumgrades)';
            $join = $firstlastattemptjoin;
            $where = 'quiza.attempt = first_last_attempts.lastattempt AND';
            break;

        case QUIZ_GRADEAVERAGE:
            $select = 'AVG(quiza.sumgrades)';
            $join = '';
            $where = '';
            break;

        default:
        case QUIZ_GRADEHIGHEST:
            $select = 'MAX(quiza.sumgrades)';
            $join = '';
            $where = '';
            break;
    }

    if ($quiz->sumgrades >= 0.000005) {
        $finalgrade = $select . ' * ' . ($quiz->grade / $quiz->sumgrades);
    } else {
        $finalgrade = '0';
    }
    $param['quizid'] = $quiz->id;
    $param['quizid2'] = $quiz->id;
    $param['quizid3'] = $quiz->id;
    $param['quizid4'] = $quiz->id;
    $finalgradesubquery = "
            SELECT quiza.userid, $finalgrade AS newgrade
            FROM {quiz_attempts} quiza
            $join
            WHERE
                $where
                quiza.timefinish <> 0 AND
                quiza.preview = 0 AND
                quiza.quiz = :quizid3
            GROUP BY quiza.userid";

    $changedgrades = $DB->get_records_sql("
            SELECT users.userid, qg.id, qg.grade, newgrades.newgrade

            FROM (
                SELECT userid
                FROM {quiz_grades} qg
                WHERE quiz = :quizid
            UNION
                SELECT DISTINCT userid
                FROM {quiz_attempts} quiza2
                WHERE
                    quiza2.timefinish <> 0 AND
                    quiza2.preview = 0 AND
                    quiza2.quiz = :quizid2
            ) users

            LEFT JOIN {quiz_grades} qg ON qg.userid = users.userid AND qg.quiz = :quizid4

            LEFT JOIN (
                $finalgradesubquery
            ) newgrades ON newgrades.userid = users.userid

            WHERE
                ABS(newgrades.newgrade - qg.grade) > 0.000005 OR
                (newgrades.newgrade IS NULL) <> (qg.grade IS NULL)",
            $param);

    $timenow = time();
    $todelete = array();
    foreach ($changedgrades as $changedgrade) {

        if (is_null($changedgrade->newgrade)) {
            $todelete[] = $changedgrade->userid;

        } else if (is_null($changedgrade->grade)) {
            $toinsert = new stdClass();
            $toinsert->quiz = $quiz->id;
            $toinsert->userid = $changedgrade->userid;
            $toinsert->timemodified = $timenow;
            $toinsert->grade = $changedgrade->newgrade;
            $DB->insert_record('quiz_grades', $toinsert);

        } else {
            $toupdate = new stdClass();
            $toupdate->id = $changedgrade->id;
            $toupdate->grade = $changedgrade->newgrade;
            $toupdate->timemodified = $timenow;
            $DB->update_record('quiz_grades', $toupdate);
        }
    }

    if (!empty($todelete)) {
        list($test, $params) = $DB->get_in_or_equals($todelete);
        $DB->delete_records_select('quiz_grades',
                'quiz = ? AND userid ', array($quiz->id) + $params);
    }
}

/**
 * Return the attempt with the best grade for a quiz
 *
 * Which attempt is the best depends on $quiz->grademethod. If the grade
 * method is GRADEAVERAGE then this function simply returns the last attempt.
 * @return object         The attempt with the best grade
 * @param object $quiz    The quiz for which the best grade is to be calculated
 * @param array $attempts An array of all the attempts of the user at the quiz
 */
function quiz_calculate_best_attempt($quiz, $attempts) {

    switch ($quiz->grademethod) {

        case QUIZ_ATTEMPTFIRST:
            foreach ($attempts as $attempt) {
                return $attempt;
            }
            break;

        case QUIZ_GRADEAVERAGE: // need to do something with it :-)
        case QUIZ_ATTEMPTLAST:
            foreach ($attempts as $attempt) {
                $final = $attempt;
            }
            return $final;

        default:
        case QUIZ_GRADEHIGHEST:
            $max = -1;
            foreach ($attempts as $attempt) {
                if ($attempt->sumgrades > $max) {
                    $max = $attempt->sumgrades;
                    $maxattempt = $attempt;
                }
            }
            return $maxattempt;
    }
}

/**
 * @return the options for calculating the quiz grade from the individual attempt grades.
 */
function quiz_get_grading_options() {
    return array(
        QUIZ_GRADEHIGHEST => get_string('gradehighest', 'quiz'),
        QUIZ_GRADEAVERAGE => get_string('gradeaverage', 'quiz'),
        QUIZ_ATTEMPTFIRST => get_string('attemptfirst', 'quiz'),
        QUIZ_ATTEMPTLAST  => get_string('attemptlast', 'quiz')
    );
}

/**
 * @param int $option one of the values QUIZ_GRADEHIGHEST, QUIZ_GRADEAVERAGE, QUIZ_ATTEMPTFIRST or QUIZ_ATTEMPTLAST.
 * @return the lang string for that option.
 */
function quiz_get_grading_option_name($option) {
    $strings = quiz_get_grading_options();
    return $strings[$option];
}

/// Other quiz functions ////////////////////////////////////////////////////

/**
 * Upgrade states for an attempt to Moodle 1.5 model
 *
 * Any state that does not yet have its timestamp set to nonzero has not yet been upgraded from Moodle 1.4
 * The reason these are still around is that for large sites it would have taken too long to
 * upgrade all states at once. This function sets the timestamp field and creates an entry in the
 * question_sessions table.
 * @param object $attempt  The attempt whose states need upgrading
 */
function quiz_upgrade_states($attempt) {
    global $DB;
    // The old quiz model only allowed a single response per quiz attempt so that there will be
    // only one state record per question for this attempt.

    // We set the timestamp of all states to the timemodified field of the attempt.
    $DB->execute("UPDATE {question_states} SET timestamp = ? WHERE attempt = ?", array($attempt->timemodified, $attempt->uniqueid));

    // For each state we create an entry in the question_sessions table, with both newest and
    // newgraded pointing to this state.
    // Actually we only do this for states whose question is actually listed in $attempt->layout.
    // We do not do it for states associated to wrapped questions like for example the questions
    // used by a RANDOM question
    $session = new stdClass();
    $session->attemptid = $attempt->uniqueid;
    $questionlist = quiz_questions_in_quiz($attempt->layout);
    $params = array($attempt->uniqueid);
    list($usql, $question_params) = $DB->get_in_or_equal(explode(',',$questionlist));
    $params = array_merge($params, $question_params);

    if ($questionlist and $states = $DB->get_records_select('question_states', "attempt = ? AND question $usql", $params)) {
        foreach ($states as $state) {
            $session->newgraded = $state->id;
            $session->newest = $state->id;
            $session->questionid = $state->question;
            $DB->insert_record('question_sessions', $session, false);
        }
    }
}

/**
 * @param object $quiz the quiz.
 * @param int $cmid the course_module object for this quiz.
 * @param object $question the question.
 * @param string $returnurl url to return to after action is done.
 * @return string html for a number of icons linked to action pages for a
 * question - preview and edit / view icons depending on user capabilities.
 */
function quiz_question_action_icons($quiz, $cmid, $question, $returnurl) {
    $html = quiz_question_preview_button($quiz, $question) . ' ' .
            quiz_question_edit_button($cmid, $question, $returnurl);
    return $html;
}

/**
 * @param int $cmid the course_module.id for this quiz.
 * @param object $question the question.
 * @param string $returnurl url to return to after action is done.
 * @param string $contentbeforeicon some HTML content to be added inside the link, before the icon.
 * @return the HTML for an edit icon, view icon, or nothing for a question (depending on permissions).
 */
function quiz_question_edit_button($cmid, $question, $returnurl, $contentaftericon = '') {
    global $CFG, $OUTPUT;

    // Minor efficiency saving. Only get strings once, even if there are a lot of icons on one page.
    static $stredit = null;
    static $strview = null;
    if ($stredit === null){
        $stredit = get_string('edit');
        $strview = get_string('view');
    }

    // What sort of icon should we show?
    $action = '';
    if (!empty($question->id) && (question_has_capability_on($question, 'edit', $question->category) ||
            question_has_capability_on($question, 'move', $question->category))) {
        $action = $stredit;
        $icon = '/t/edit';
    } else if (!empty($question->id) && question_has_capability_on($question, 'view', $question->category)) {
        $action = $strview;
        $icon = '/i/info';
    }

    // Build the icon.
    if ($action) {
        $questionparams = array('returnurl' => $returnurl, 'cmid' => $cmid, 'id' => $question->id);
        $questionurl = new moodle_url("$CFG->wwwroot/question/question.php", $questionparams);
        return '<a title="' . $action . '" href="' . $questionurl->out() . '"><img src="' .
                $OUTPUT->pix_url($icon) . '" alt="' . $action . '" />' . $contentaftericon .
                '</a>';
    } else {
        return $contentaftericon;
    }
}

/**
 * @param object $quiz the quiz
 * @param object $question the question
 * @param bool $label if true, show the preview question label after the icon
 * @return the HTML for a preview question icon.
 */
function quiz_question_preview_button($quiz, $question, $label = false) {
    global $CFG, $COURSE, $OUTPUT;
    if (!question_has_capability_on($question, 'use', $question->category)) {
        return '';
    }

    // Get the appropriate display options.
    $displayoptions = mod_quiz_display_options::make_from_quiz($quiz,
            mod_quiz_display_options::DURING);

    // Work out the correcte preview URL.
    $url = question_preview_url($question->id, $quiz->preferredbehaviour,
            $question->maxmark, $displayoptions);

    // Do we want a label?
    $strpreviewlabel = '';
    if ($label) {
        $strpreviewlabel = get_string('preview', 'quiz');
    }

    // Build the icon.
    $strpreviewquestion = get_string('previewquestion', 'quiz');
    $image = $OUTPUT->pix_icon('t/preview', $strpreviewquestion);

    parse_str(QUESTION_PREVIEW_POPUP_OPTIONS, $options);
    $action = new popup_action('click', $url, 'questionpreview', $options);

    return $OUTPUT->action_link($url, $image, $action, array('title' => $strpreviewquestion));
}

/**
 * @param object $attempt the attempt.
 * @param object $context the quiz context.
 * @return int whether flags should be shown/editable to the current user for this attempt.
 */
function quiz_get_flag_option($attempt, $context) {
    global $USER;
    if (!has_capability('moodle/question:flag', $context)) {
        return question_display_options::HIDDEN;
    } else if ($attempt->userid == $USER->id) {
        return question_display_options::EDITABLE;
    } else {
        return question_display_options::VISIBLE;
    }
}

/**
 * Work out what state this quiz attempt is in.
 * @param object $quiz the quiz settings
 * @param object $attempt the quiz_attempt database row.
 * @return int one of the mod_quiz_display_options::DURING,
 *      IMMEDIATELY_AFTER, LATER_WHILE_OPEN or AFTER_CLOSE constants.
 */
function quiz_attempt_state($quiz, $attempt) {
    if ($attempt->timefinish == 0) {
        return mod_quiz_display_options::DURING;
    } else if (time() < $attempt->timefinish + 120) {
        return mod_quiz_display_options::IMMEDIATELY_AFTER;
    } else if (!$quiz->timeclose || time() < $quiz->timeclose) {
        return mod_quiz_display_options::LATER_WHILE_OPEN;
    } else {
        return mod_quiz_display_options::AFTER_CLOSE;
    }
}

/**
 * The the appropraite mod_quiz_display_options object for this attempt at this
 * quiz right now.
 *
 * @param object $quiz the quiz instance.
 * @param object $attempt the attempt in question.
 * @param $context the quiz context.
 *
 * @return mod_quiz_display_options
 */
function quiz_get_review_options($quiz, $attempt, $context) {
    $options = mod_quiz_display_options::make_from_quiz($quiz, quiz_attempt_state($quiz, $attempt));

    $options->readonly = true;
    $options->flags = quiz_get_flag_option($attempt, $context);
    if (!empty($attempt->id)) {
        $options->questionreviewlink = new moodle_url('/mod/quiz/reviewquestion.php',
                array('attempt' => $attempt->id));
    }

    // Show a link to the comment box only for closed attempts
<<<<<<< HEAD
    if (!empty($attempt->id) && $attempt->timefinish && !$attempt->preview &&
            !is_null($context) && has_capability('mod/quiz:grade', $context)) {
        $options->manualcomment = question_display_options::VISIBLE;
        $options->manualcommentlink = new moodle_url('/mod/quiz/comment.php',
                array('attempt' => $attempt->id));
=======
    if (!empty($attempt->id) && $attempt->timefinish &&
            has_capability('mod/quiz:grade', $context)) {
        $options->questioncommentlink = new moodle_url('/mod/quiz/comment.php', array('attempt' => $attempt->id));
>>>>>>> eabbb121
    }

    if (!is_null($context) && !$attempt->preview && has_capability('mod/quiz:viewreports', $context) &&
            has_capability('moodle/grade:viewhidden', $context)) {
        // People who can see reports and hidden grades should be shown everything,
        // except during preview when teachers want to see what students see.
        $options->attempt = question_display_options::VISIBLE;
        $options->correctness = question_display_options::VISIBLE;
        $options->marks = question_display_options::MARK_AND_MAX;
        $options->feedback = question_display_options::VISIBLE;
        $options->numpartscorrect = question_display_options::VISIBLE;
        $options->generalfeedback = question_display_options::VISIBLE;
        $options->rightanswer = question_display_options::VISIBLE;
        $options->overallfeedback = question_display_options::VISIBLE;
        $options->history = question_display_options::VISIBLE;

    }

    return $options;
}

/**
 * Combines the review options from a number of different quiz attempts.
 * Returns an array of two ojects, so the suggested way of calling this
 * funciton is:
 * list($someoptions, $alloptions) = quiz_get_combined_reviewoptions(...)
 *
 * @param object $quiz the quiz instance.
 * @param array $attempts an array of attempt objects.
 * @param $context the roles and permissions context,
 *          normally the context for the quiz module instance.
 *
 * @return array of two options objects, one showing which options are true for
 *          at least one of the attempts, the other showing which options are true
 *          for all attempts.
 */
function quiz_get_combined_reviewoptions($quiz, $attempts) {
    $fields = array('marks', 'feedback', 'generalfeedback', 'rightanswer', 'overallfeedback');
    $someoptions = new stdClass();
    $alloptions = new stdClass();
    foreach ($fields as $field) {
        $someoptions->$field = false;
        $alloptions->$field = true;
    }
    foreach ($attempts as $attempt) {
        $attemptoptions = mod_quiz_display_options::make_from_quiz($quiz,
                quiz_attempt_state($quiz, $attempt));
        foreach ($fields as $field) {
            $someoptions->$field = $someoptions->$field || $attemptoptions->$field;
            $alloptions->$field = $alloptions->$field && $attemptoptions->$field;
        }
    }
    return array($someoptions, $alloptions);
}

/**
 * Clean the question layout from various possible anomalies:
 * - Remove consecutive ","'s
 * - Remove duplicate question id's
 * - Remove extra "," from beginning and end
 * - Finally, add a ",0" in the end if there is none
 *
 * @param $string $layout the quiz layout to clean up, usually from $quiz->questions.
 * @param bool $removeemptypages If true, remove empty pages from the quiz. False by default.
 * @return $string the cleaned-up layout
 */
function quiz_clean_layout($layout, $removeemptypages = false) {
    // Remove repeated ','s. This can happen when a restore fails to find the right
    // id to relink to.
    $layout = preg_replace('/,{2,}/', ',', trim($layout, ','));

    // Remove duplicate question ids
    $layout = explode(',', $layout);
    $cleanerlayout = array();
    $seen = array();
    foreach ($layout as $item) {
        if ($item == 0) {
            $cleanerlayout[] = '0';
        } else if (!in_array($item, $seen)) {
            $cleanerlayout[] = $item;
            $seen[] = $item;
        }
    }

    if ($removeemptypages) {
        // Avoid duplicate page breaks
        $layout = $cleanerlayout;
        $cleanerlayout = array();
        $stripfollowingbreaks = true; // Ensure breaks are stripped from the start.
        foreach ($layout as $item) {
            if ($stripfollowingbreaks && $item == 0) {
                continue;
            }
            $cleanerlayout[] = $item;
            $stripfollowingbreaks = $item == 0;
        }
    }

    // Add a page break at the end if there is none
    if (end($cleanerlayout) !== '0') {
        $cleanerlayout[] = '0';
    }

    return implode(',', $cleanerlayout);
}

/**
 * Get the slot for a question with a particular id.
 * @param object $quiz the quiz settings.
 * @param int $questionid the of a question in the quiz.
 * @return int the corresponding slot. Null if the question is not in the quiz.
 */
function quiz_get_slot_for_question($quiz, $questionid) {
    $questionids = quiz_questions_in_quiz($quiz->questions);
    foreach (explode(',', $questionids) as $key => $id) {
        if ($id == $questionid) {
            return $key + 1;
        }
    }
    return null;
}

/// FUNCTIONS FOR SENDING NOTIFICATION EMAILS ///////////////////////////////

/**
 * Sends confirmation email to the student taking the course
 *
 * @param object $a associative array of replaceable fields for the templates
 *
 * @return bool
 */
function quiz_send_confirmation($a) {

    global $USER;

    // recipient is self
    $a->useridnumber = $USER->idnumber;
    $a->username = fullname($USER);
    $a->userusername = $USER->username;

    // fetch the subject and body from strings
    $subject = get_string('emailconfirmsubject', 'quiz', $a);
    $body = get_string('emailconfirmbody', 'quiz', $a);

    // send email and analyse result
    $eventdata = new stdClass();
    $eventdata->component        = 'mod_quiz';
    $eventdata->name             = 'confirmation';
    $eventdata->notification      = 1;

    $eventdata->userfrom          = get_admin();
    $eventdata->userto            = $USER;
    $eventdata->subject           = $subject;
    $eventdata->fullmessage       = $body;
    $eventdata->fullmessageformat = FORMAT_PLAIN;
    $eventdata->fullmessagehtml   = '';

    $eventdata->smallmessage      = get_string('emailconfirmsmall', 'quiz', $a);
    $eventdata->contexturl        = $a->quizurl;
    $eventdata->contexturlname    = $a->quizname;

    return (bool)message_send($eventdata); // returns message id or false
}

/**
 * Sends notification messages to the interested parties that assign the role capability
 *
 * @param object $recipient user object of the intended recipient
 * @param object $a associative array of replaceable fields for the templates
 *
 * @return bool
 */
function quiz_send_notification($recipient, $a) {

    global $USER;

    // recipient info for template
    $a->username = fullname($recipient);
    $a->userusername = $recipient->username;

    // fetch the subject and body from strings
    $subject = get_string('emailnotifysubject', 'quiz', $a);
    $body = get_string('emailnotifybody', 'quiz', $a);

    // send email and analyse result
    $eventdata = new stdClass();
    $eventdata->component        = 'mod_quiz';
    $eventdata->name             = 'submission';
    $eventdata->notification      = 1;

    $eventdata->userfrom          = $USER;
    $eventdata->userto            = $recipient;
    $eventdata->subject           = $subject;
    $eventdata->fullmessage       = $body;
    $eventdata->fullmessageformat = FORMAT_PLAIN;
    $eventdata->fullmessagehtml   = '';

    $eventdata->smallmessage      = get_string('emailnotifysmall', 'quiz', $a);
    $eventdata->contexturl        = $a->quizreviewurl;
    $eventdata->contexturlname    = $a->quizname;

    return (bool)message_send($eventdata);
}

/**
 * Takes a bunch of information to format into an email and send
 * to the specified recipient.
 *
 * @param object $course the course
 * @param object $quiz the quiz
 * @param object $attempt this attempt just finished
 * @param object $context the quiz context
 * @param object $cm the coursemodule for this quiz
 *
 * @return int number of emails sent
 */
function quiz_send_notification_emails($course, $quiz, $attempt, $context, $cm) {
    global $CFG, $USER;
    // we will count goods and bads for error logging
    $emailresult = array('good' => 0, 'fail' => 0);

    // do nothing if required objects not present
    if (empty($course) or empty($quiz) or empty($attempt) or empty($context)) {
        debugging('quiz_send_notification_emails: Email(s) not sent due to program error.',
                DEBUG_DEVELOPER);
        return $emailresult['fail'];
    }

    // check for confirmation required
    $sendconfirm = false;
    $notifyexcludeusers = '';
    if (has_capability('mod/quiz:emailconfirmsubmission', $context, NULL, false)) {
        // exclude from notify emails later
        $notifyexcludeusers = $USER->id;
        // send the email
        $sendconfirm = true;
    }

    // check for notifications required
    $notifyfields = 'u.id, u.username, u.firstname, u.lastname, u.email, u.lang, u.timezone, u.mailformat, u.maildisplay';
    $groups = groups_get_all_groups($course->id, $USER->id);
    if (is_array($groups) && count($groups) > 0) {
        $groups = array_keys($groups);
    } else if (groups_get_activity_groupmode($cm, $course) != NOGROUPS) {
        // If the user is not in a group, and the quiz is set to group mode,
        // then set $gropus to a non-existant id so that only users with
        // 'moodle/site:accessallgroups' get notified.
        $groups = -1;
    } else {
        $groups = '';
    }
    $userstonotify = get_users_by_capability($context, 'mod/quiz:emailnotifysubmission',
            $notifyfields, '', '', '', $groups, $notifyexcludeusers, false, false, true);

    // if something to send, then build $a
    if (! empty($userstonotify) or $sendconfirm) {
        $a = new stdClass();
        // course info
        $a->coursename = $course->fullname;
        $a->courseshortname = $course->shortname;
        // quiz info
        $a->quizname = $quiz->name;
        $a->quizreporturl = $CFG->wwwroot . '/mod/quiz/report.php?id=' . $cm->id;
        $a->quizreportlink = '<a href="' . $a->quizreporturl . '">' . format_string($quiz->name) . ' report</a>';
        $a->quizreviewurl = $CFG->wwwroot . '/mod/quiz/review.php?attempt=' . $attempt->id;
        $a->quizreviewlink = '<a href="' . $a->quizreviewurl . '">' . format_string($quiz->name) . ' review</a>';
        $a->quizurl = $CFG->wwwroot . '/mod/quiz/view.php?id=' . $cm->id;
        $a->quizlink = '<a href="' . $a->quizurl . '">' . format_string($quiz->name) . '</a>';
        // attempt info
        $a->submissiontime = userdate($attempt->timefinish);
        $a->timetaken = format_time($attempt->timefinish - $attempt->timestart);
        // student who sat the quiz info
        $a->studentidnumber = $USER->idnumber;
        $a->studentname = fullname($USER);
        $a->studentusername = $USER->username;
    }

    // send confirmation if required
    if ($sendconfirm) {
        // send the email and update stats
        switch (quiz_send_confirmation($a)) {
            case true:
                $emailresult['good']++;
                break;
            case false:
                $emailresult['fail']++;
                break;
        }
    }

    // send notifications if required
    if (!empty($userstonotify)) {
        // loop through recipients and send an email to each and update stats
        foreach ($userstonotify as $recipient) {
            switch (quiz_send_notification($recipient, $a)) {
                case true:
                    $emailresult['good']++;
                    break;
                case false:
                    $emailresult['fail']++;
                    break;
            }
        }
    }

    // log errors sending emails if any
    if (! empty($emailresult['fail'])) {
        debugging('quiz_send_notification_emails:: '.$emailresult['fail'].' email(s) failed to be sent.', DEBUG_DEVELOPER);
    }

    // return the number of successfully sent emails
    return $emailresult['good'];
}

/**
 * Checks if browser is safe browser
 *
 * @return true, if browser is safe browser else false
 */
function quiz_check_safe_browser() {
    return strpos($_SERVER['HTTP_USER_AGENT'], "SEB") !== false;
}

function quiz_get_js_module() {
    global $PAGE;
    return array(
        'name' => 'mod_quiz',
        'fullpath' => '/mod/quiz/module.js',
        'requires' => array('base', 'dom', 'event-delegate', 'event-key', 'core_question_engine'),
        'strings' => array(
            array('timesup', 'quiz'),
            array('functiondisabledbysecuremode', 'quiz'),
            array('flagged', 'question'),
        ),
    );
}


/**
 * An extension of question_display_options that includes the extra options used
 * by the quiz.
 *
 * @copyright  2010 The Open University
 * @license    http://www.gnu.org/copyleft/gpl.html GNU GPL v3 or later
 */
class mod_quiz_display_options extends question_display_options {
    /**#@+
     * @var integer bits used to indicate various times in relation to a
     * quiz attempt.
     */
    const DURING =            0x10000;
    const IMMEDIATELY_AFTER = 0x01000;
    const LATER_WHILE_OPEN =  0x00100;
    const AFTER_CLOSE =       0x00010;
    /**#@-*/

    /**
     * @var boolean if this is false, then the student is not allowed to review
     * anything about the attempt.
     */
    public $attempt = true;

    /**
     * @var boolean if this is false, then the student is not allowed to review
     * anything about the attempt.
     */
    public $overallfeedback = self::VISIBLE;

    /**
     * Set up the various options from the quiz settings, and a time constant.
     * @param object $quiz the quiz settings.
     * @param int $one of the {@link DURING}, {@link IMMEDIATELY_AFTER},
     * {@link LATER_WHILE_OPEN} or {@link AFTER_CLOSE} constants.
     * @return mod_quiz_display_options set up appropriately.
     */
    public static function make_from_quiz($quiz, $when) {
        $options = new self();

        $options->attempt = self::extract($quiz->reviewattempt, $when, true, false);
        $options->correctness = self::extract($quiz->reviewcorrectness, $when);
        $options->marks = self::extract($quiz->reviewmarks, $when, self::MARK_AND_MAX);
        $options->feedback = self::extract($quiz->reviewspecificfeedback, $when);
        $options->generalfeedback = self::extract($quiz->reviewgeneralfeedback, $when);
        $options->rightanswer = self::extract($quiz->reviewrightanswer, $when);
        $options->overallfeedback = self::extract($quiz->reviewoverallfeedback, $when);

        $options->numpartscorrect = $options->feedback;

        if ($quiz->questiondecimalpoints != -1) {
            $options->markdp = $quiz->questiondecimalpoints;
        } else {
            $options->markdp = $quiz->decimalpoints;
        }

        return $options;
    }

    protected static function extract($bitmask, $bit, $whenset = self::VISIBLE, $whennotset = self::HIDDEN) {
        if ($bitmask & $bit) {
            return $whenset;
        } else {
            return $whennotset;
        }
    }
}


/**
 * A {@link qubaid_condition} for finding all the question usages belonging to
 * a particular quiz.
 *
 * @copyright  2010 The Open University
 * @license    http://www.gnu.org/copyleft/gpl.html GNU GPL v3 or later
 */
class quibaid_for_quiz extends qubaid_join {
    public function __construct($quizid, $includepreviews = true, $onlyfinished = false) {
        global $CFG;

        $from = $CFG->prefix . 'quiz_attempts quiza';

        $where = 'quiza.quiz = ' . $quizid;

        if (!$includepreviews) {
            $where .= ' AND preview = 0';
        }

        if ($onlyfinished) {
            $where .= ' AND timefinish <> 0';
        }

        parent::__construct($from, 'quiza.uniqueid', $where);
    }
}<|MERGE_RESOLUTION|>--- conflicted
+++ resolved
@@ -1001,17 +1001,11 @@
     }
 
     // Show a link to the comment box only for closed attempts
-<<<<<<< HEAD
     if (!empty($attempt->id) && $attempt->timefinish && !$attempt->preview &&
             !is_null($context) && has_capability('mod/quiz:grade', $context)) {
         $options->manualcomment = question_display_options::VISIBLE;
         $options->manualcommentlink = new moodle_url('/mod/quiz/comment.php',
                 array('attempt' => $attempt->id));
-=======
-    if (!empty($attempt->id) && $attempt->timefinish &&
-            has_capability('mod/quiz:grade', $context)) {
-        $options->questioncommentlink = new moodle_url('/mod/quiz/comment.php', array('attempt' => $attempt->id));
->>>>>>> eabbb121
     }
 
     if (!is_null($context) && !$attempt->preview && has_capability('mod/quiz:viewreports', $context) &&
