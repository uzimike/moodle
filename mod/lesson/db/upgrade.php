<?php

// This file is part of Moodle - http://moodle.org/
//
// Moodle is free software: you can redistribute it and/or modify
// it under the terms of the GNU General Public License as published by
// the Free Software Foundation, either version 3 of the License, or
// (at your option) any later version.
//
// Moodle is distributed in the hope that it will be useful,
// but WITHOUT ANY WARRANTY; without even the implied warranty of
// MERCHANTABILITY or FITNESS FOR A PARTICULAR PURPOSE.  See the
// GNU General Public License for more details.
//
// You should have received a copy of the GNU General Public License
// along with Moodle.  If not, see <http://www.gnu.org/licenses/>.

/**
 * This file keeps track of upgrades to
 * the lesson module
 *
 * Sometimes, changes between versions involve
 * alterations to database structures and other
 * major things that may break installations.
 *
 * The upgrade function in this file will attempt
 * to perform all the necessary actions to upgrade
 * your older installation to the current version.
 *
 * If there's something it cannot do itself, it
 * will tell you what you need to do.
 *
 * The commands in here will all be database-neutral,
 * using the methods of database_manager class
 *
 * Please do not forget to use upgrade_set_timeout()
 * before any action that may take longer time to finish.
 *
 * @package mod_lesson
 * @copyright  1999 onwards Martin Dougiamas  {@link http://moodle.com}
 * @license    http://www.gnu.org/copyleft/gpl.html GNU GPL v3 o
 */

defined('MOODLE_INTERNAL') || die();

/**
 *
 * @global stdClass $CFG
 * @global moodle_database $DB
 * @global core_renderer $OUTPUT
 * @param int $oldversion
 * @return bool
 */
function xmldb_lesson_upgrade($oldversion) {
    global $CFG, $DB, $OUTPUT;

    $dbman = $DB->get_manager();


    // Moodle v2.2.0 release upgrade line
    // Put any upgrade step following this

    // Moodle v2.3.0 release upgrade line
    // Put any upgrade step following this


    // Moodle v2.4.0 release upgrade line
    // Put any upgrade step following this


    // Moodle v2.5.0 release upgrade line.
    // Put any upgrade step following this.


    // Moodle v2.6.0 release upgrade line.
    // Put any upgrade step following this.

    // Moodle v2.7.0 release upgrade line.
    // Put any upgrade step following this.

    if ($oldversion < 2014091001) {
        $table = new xmldb_table('lesson');
        $field = new xmldb_field('intro', XMLDB_TYPE_TEXT, null, null, null, null, null, 'name');
        // Conditionally launch add field.
        if (!$dbman->field_exists($table, $field)) {
            $dbman->add_field($table, $field);
        }
        $field = new xmldb_field('introformat', XMLDB_TYPE_INTEGER, '4', XMLDB_UNSIGNED, XMLDB_NOTNULL, null, '0', 'intro');
        if (!$dbman->field_exists($table, $field)) {
            $dbman->add_field($table, $field);
        }
        upgrade_mod_savepoint(true, 2014091001, 'lesson');
    }

    if ($oldversion < 2014100600) {
        // Previously there was no module intro in lesson so don't require
        // it to be filled in for upgraded sites.
        set_config('requiremodintro', 0, 'lesson');
        upgrade_mod_savepoint(true, 2014100600, 'lesson');
    }

    // Moodle v2.8.0 release upgrade line.
    // Put any upgrade step following this.

    if ($oldversion < 2014112300) {

        // Define field completionendreached to be added to lesson.
        $table = new xmldb_table('lesson');
        $field = new xmldb_field('completionendreached', XMLDB_TYPE_INTEGER, '1', null, null, null, '0', 'timemodified');

        // Conditionally launch add field completionendreached.
        if (!$dbman->field_exists($table, $field)) {
            $dbman->add_field($table, $field);
        }

        // Define field completed to be added to lesson_timer.
        $table = new xmldb_table('lesson_timer');
        $field = new xmldb_field('completed', XMLDB_TYPE_INTEGER, '1', null, null, null, '0', 'lessontime');

        // Conditionally launch add field completed.
        if (!$dbman->field_exists($table, $field)) {
            $dbman->add_field($table, $field);
        }
        // Lesson savepoint reached.
        upgrade_mod_savepoint(true, 2014112300, 'lesson');
    }

    if ($oldversion < 2014122900) {

        // Changing precision of field grade on table lesson to (10).
        $table = new xmldb_table('lesson');
        $field = new xmldb_field('grade', XMLDB_TYPE_INTEGER, '10', null, XMLDB_NOTNULL, null, '0', 'conditions');

        // Launch change of precision for field grade.
        $dbman->change_field_precision($table, $field);

        // Lesson savepoint reached.
        upgrade_mod_savepoint(true, 2014122900, 'lesson');
    }

<<<<<<< HEAD
    if ($oldversion < 2015030300) {

        // Define field nextpageid to be added to lesson_branch.
        $table = new xmldb_table('lesson_branch');
        $field = new xmldb_field('nextpageid', XMLDB_TYPE_INTEGER, '10', null, XMLDB_NOTNULL, null, '0', 'timeseen');

        // Conditionally launch add field nextpageid.
=======
    if ($oldversion < 2015022400) {

        // Creating new field timelimit in lesson table.
        $table = new xmldb_table('lesson');
        $field = new xmldb_field('timelimit', XMLDB_TYPE_INTEGER, '10', null, XMLDB_NOTNULL, null, '0', 'maxpages');

        // Conditionally launch add field timelimit.
>>>>>>> a1acc001
        if (!$dbman->field_exists($table, $field)) {
            $dbman->add_field($table, $field);
        }

        // Lesson savepoint reached.
<<<<<<< HEAD
        upgrade_mod_savepoint(true, 2015030300, 'lesson');
    }

    if ($oldversion < 2015030301) {

        // Clean lesson answers that should be plain text.
        // Unfortunately we can't use LESSON_PAGE_XX constants here as we can't include the files.
        // 1 = LESSON_PAGE_SHORTANSWER, 8 = LESSON_PAGE_NUMERICAL, 20 = LESSON_PAGE_BRANCHTABLE.

        $sql = 'SELECT a.*
                  FROM {lesson_answers} a
                  JOIN {lesson_pages} p ON p.id = a.pageid
                 WHERE a.answerformat <> :format
                   AND p.qtype IN (1, 8, 20)';
        $badanswers = $DB->get_recordset_sql($sql, array('format' => FORMAT_MOODLE));

        foreach ($badanswers as $badanswer) {
            // Strip tags from answer text and convert back the format to FORMAT_MOODLE.
            $badanswer->answer = strip_tags($badanswer->answer);
            $badanswer->answerformat = FORMAT_MOODLE;
            $DB->update_record('lesson_answers', $badanswer);
        }
        $badanswers->close();

        // Lesson savepoint reached.
        upgrade_mod_savepoint(true, 2015030301, 'lesson');
=======
        upgrade_mod_savepoint(true, 2015022400, 'lesson');
    }

    if ($oldversion < 2015022401) {

        // Convert maxtime (minutes) to timelimit (seconds).
        $table = new xmldb_table('lesson');
        $oldfield = new xmldb_field('maxtime');
        $newfield = new xmldb_field('timelimit');
        if ($dbman->field_exists($table, $oldfield) && $dbman->field_exists($table, $newfield)) {
            $sql = 'UPDATE {lesson} SET timelimit = 60 * maxtime';
            $DB->execute($sql);
            // Drop field maxtime.
            $dbman->drop_field($table, $oldfield);
        }

        $oldfield = new xmldb_field('timed');
        if ($dbman->field_exists($table, $oldfield) && $dbman->field_exists($table, $newfield)) {
            // Set timelimit to 0 for non timed lessons.
            $DB->set_field_select('lesson', 'timelimit', 0, 'timed = 0');
            // Drop field timed.
            $dbman->drop_field($table, $oldfield);
        }
        // Lesson savepoint reached.
        upgrade_mod_savepoint(true, 2015022401, 'lesson');
>>>>>>> a1acc001
    }

    return true;
}<|MERGE_RESOLUTION|>--- conflicted
+++ resolved
@@ -138,7 +138,6 @@
         upgrade_mod_savepoint(true, 2014122900, 'lesson');
     }
 
-<<<<<<< HEAD
     if ($oldversion < 2015030300) {
 
         // Define field nextpageid to be added to lesson_branch.
@@ -146,21 +145,11 @@
         $field = new xmldb_field('nextpageid', XMLDB_TYPE_INTEGER, '10', null, XMLDB_NOTNULL, null, '0', 'timeseen');
 
         // Conditionally launch add field nextpageid.
-=======
-    if ($oldversion < 2015022400) {
-
-        // Creating new field timelimit in lesson table.
-        $table = new xmldb_table('lesson');
-        $field = new xmldb_field('timelimit', XMLDB_TYPE_INTEGER, '10', null, XMLDB_NOTNULL, null, '0', 'maxpages');
-
-        // Conditionally launch add field timelimit.
->>>>>>> a1acc001
-        if (!$dbman->field_exists($table, $field)) {
-            $dbman->add_field($table, $field);
-        }
-
-        // Lesson savepoint reached.
-<<<<<<< HEAD
+        if (!$dbman->field_exists($table, $field)) {
+            $dbman->add_field($table, $field);
+        }
+
+        // Lesson savepoint reached.
         upgrade_mod_savepoint(true, 2015030300, 'lesson');
     }
 
@@ -187,11 +176,24 @@
 
         // Lesson savepoint reached.
         upgrade_mod_savepoint(true, 2015030301, 'lesson');
-=======
-        upgrade_mod_savepoint(true, 2015022400, 'lesson');
-    }
-
-    if ($oldversion < 2015022401) {
+    }
+
+    if ($oldversion < 2015030400) {
+
+        // Creating new field timelimit in lesson table.
+        $table = new xmldb_table('lesson');
+        $field = new xmldb_field('timelimit', XMLDB_TYPE_INTEGER, '10', null, XMLDB_NOTNULL, null, '0', 'maxpages');
+
+        // Conditionally launch add field timelimit.
+        if (!$dbman->field_exists($table, $field)) {
+            $dbman->add_field($table, $field);
+        }
+
+        // Lesson savepoint reached.
+        upgrade_mod_savepoint(true, 2015030400, 'lesson');
+    }
+
+    if ($oldversion < 2015030401) {
 
         // Convert maxtime (minutes) to timelimit (seconds).
         $table = new xmldb_table('lesson');
@@ -212,8 +214,7 @@
             $dbman->drop_field($table, $oldfield);
         }
         // Lesson savepoint reached.
-        upgrade_mod_savepoint(true, 2015022401, 'lesson');
->>>>>>> a1acc001
+        upgrade_mod_savepoint(true, 2015030401, 'lesson');
     }
 
     return true;
