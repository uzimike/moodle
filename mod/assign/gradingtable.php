<?php
// This file is part of Moodle - http://moodle.org/
//
// Moodle is free software: you can redistribute it and/or modify
// it under the terms of the GNU General Public License as published by
// the Free Software Foundation, either version 3 of the License, or
// (at your option) any later version.
//
// Moodle is distributed in the hope that it will be useful,
// but WITHOUT ANY WARRANTY; without even the implied warranty of
// MERCHANTABILITY or FITNESS FOR A PARTICULAR PURPOSE.  See the
// GNU General Public License for more details.
//
// You should have received a copy of the GNU General Public License
// along with Moodle.  If not, see <http://www.gnu.org/licenses/>.

/**
 * This file contains the definition for the grading table which subclassses easy_table
 *
 * @package   mod_assign
 * @copyright 2012 NetSpot {@link http://www.netspot.com.au}
 * @license   http://www.gnu.org/copyleft/gpl.html GNU GPL v3 or later
 */

defined('MOODLE_INTERNAL') || die();

require_once($CFG->libdir.'/tablelib.php');
require_once($CFG->libdir.'/gradelib.php');
require_once($CFG->dirroot.'/mod/assign/locallib.php');

/**
 * Extends table_sql to provide a table of assignment submissions
 *
 * @package   mod_assign
 * @copyright 2012 NetSpot {@link http://www.netspot.com.au}
 * @license   http://www.gnu.org/copyleft/gpl.html GNU GPL v3 or later
 */
class assign_grading_table extends table_sql implements renderable {
    /** @var assign $assignment */
    private $assignment = null;
    /** @var int $perpage */
    private $perpage = 10;
    /** @var int $rownum (global index of current row in table) */
    private $rownum = -1;
    /** @var renderer_base for getting output */
    private $output = null;
    /** @var stdClass gradinginfo */
    private $gradinginfo = null;
    /** @var int $tablemaxrows */
    private $tablemaxrows = 10000;
    /** @var boolean $quickgrading */
    private $quickgrading = false;

    /**
     * overridden constructor keeps a reference to the assignment class that is displaying this table
     *
     * @param assign $assignment The assignment class
     * @param int $perpage how many per page
     * @param string $filter The current filter
     * @param int $rowoffset For showing a subsequent page of results
     * @param bool $quickgrading Is this table wrapped in a quickgrading form?
     */
    function __construct(assign $assignment, $perpage, $filter, $rowoffset, $quickgrading) {
        global $CFG, $PAGE, $DB;
        parent::__construct('mod_assign_grading');
        $this->assignment = $assignment;
        $this->perpage = $perpage;
        $this->quickgrading = $quickgrading;
        $this->output = $PAGE->get_renderer('mod_assign');

        $this->define_baseurl(new moodle_url($CFG->wwwroot . '/mod/assign/view.php', array('action'=>'grading', 'id'=>$assignment->get_course_module()->id)));

        // do some business - then set the sql

        $currentgroup = groups_get_activity_group($assignment->get_course_module(), true);

        if ($rowoffset) {
            $this->rownum = $rowoffset - 1;
        }

        $users = array_keys( $assignment->list_participants($currentgroup, true));
        if (count($users) == 0) {
            // insert a record that will never match to the sql is still valid.
            $users[] = -1;
        }

        $params = array();
        $params['assignmentid1'] = (int)$this->assignment->get_instance()->id;
        $params['assignmentid2'] = (int)$this->assignment->get_instance()->id;

        $fields = user_picture::fields('u') . ', u.id as userid, u.firstname as firstname, u.lastname as lastname, ';
        $fields .= 's.status as status, s.id as submissionid, s.timecreated as firstsubmission, s.timemodified as timesubmitted, ';
        $fields .= 'g.id as gradeid, g.grade as grade, g.timemodified as timemarked, g.timecreated as firstmarked, g.mailed as mailed, g.locked as locked';
        $from = '{user} u LEFT JOIN {assign_submission} s ON u.id = s.userid AND s.assignment = :assignmentid1' .
                        ' LEFT JOIN {assign_grades} g ON u.id = g.userid AND g.assignment = :assignmentid2';

        $userparams = array();
        $userindex = 0;

        list($userwhere, $userparams) = $DB->get_in_or_equal($users, SQL_PARAMS_NAMED, 'user');
        $where = 'u.id ' . $userwhere;
        $params = array_merge($params, $userparams);

        if ($filter == ASSIGN_FILTER_SUBMITTED) {
            $where .= ' AND s.timecreated > 0 ';
        }
        if ($filter == ASSIGN_FILTER_REQUIRE_GRADING) {
            $where .= ' AND (s.timemodified > g.timemodified OR g.timemodified IS NULL)';
        }
        if (strpos($filter, ASSIGN_FILTER_SINGLE_USER) === 0) {
            $userfilter = (int) array_pop(explode('=', $filter));
            $where .= ' AND (u.id = :userid)';
            $params['userid'] = $userfilter;
        }
        $this->set_sql($fields, $from, $where, $params);

        $columns = array();
        $headers = array();

        // Select
        $columns[] = 'select';
        $headers[] = get_string('select') . '<div class="selectall"><input type="checkbox" class="ignoredirty" name="selectall" title="' . get_string('selectall') . '"/></div>';

        // Edit links
        if (!$this->is_downloading()) {
            $columns[] = 'edit';
            $headers[] = get_string('edit');
        }

        // User picture
        $columns[] = 'picture';
        $headers[] = get_string('pictureofuser');

        // Fullname
        $columns[] = 'fullname';
        $headers[] = get_string('fullname');

        // Submission status
        if ($assignment->is_any_submission_plugin_enabled()) {
            $columns[] = 'status';
            $headers[] = get_string('status');
        }


        // Grade
        $columns[] = 'grade';
        $headers[] = get_string('grade');

        // Submission plugins
        if ($assignment->is_any_submission_plugin_enabled()) {
            $columns[] = 'timesubmitted';
            $headers[] = get_string('lastmodifiedsubmission', 'assign');

            foreach ($this->assignment->get_submission_plugins() as $plugin) {
                if ($plugin->is_visible() && $plugin->is_enabled()) {
                    $columns[] = 'assignsubmission_' . $plugin->get_type();
                    $headers[] = $plugin->get_name();
                }
            }
        }

        // time marked
        $columns[] = 'timemarked';
        $headers[] = get_string('lastmodifiedgrade', 'assign');

        // Feedback plugins
        foreach ($this->assignment->get_feedback_plugins() as $plugin) {
            if ($plugin->is_visible() && $plugin->is_enabled()) {
                $columns[] = 'assignfeedback_' . $plugin->get_type();
                $headers[] = $plugin->get_name();
            }
        }

        // final grade
        $columns[] = 'finalgrade';
        $headers[] = get_string('finalgrade', 'grades');

        // load the grading info for all users
        $this->gradinginfo = grade_get_grades($this->assignment->get_course()->id, 'mod', 'assign', $this->assignment->get_instance()->id, $users);

        if (!empty($CFG->enableoutcomes) && !empty($this->gradinginfo->outcomes)) {
            $columns[] = 'outcomes';
            $headers[] = get_string('outcomes', 'grades');
        }


        // set the columns
        $this->define_columns($columns);
        $this->define_headers($headers);
        $this->no_sorting('finalgrade');
        $this->no_sorting('edit');
        $this->no_sorting('select');
        $this->no_sorting('outcomes');

        foreach ($this->assignment->get_submission_plugins() as $plugin) {
            if ($plugin->is_visible() && $plugin->is_enabled()) {
                $this->no_sorting('assignsubmission_' . $plugin->get_type());
            }
        }
        foreach ($this->assignment->get_feedback_plugins() as $plugin) {
            if ($plugin->is_visible() && $plugin->is_enabled()) {
                $this->no_sorting('assignfeedback_' . $plugin->get_type());
            }
        }

    }

    /**
     * Add the userid to the row class so it can be updated via ajax
     *
     * @param stdClass $row The row of data
     * @return string The row class
     */
    function get_row_class($row) {
        return 'user' . $row->userid;
    }

    /**
     * Return the number of rows to display on a single page
     *
     * @return int The number of rows per page
     */
    function get_rows_per_page() {
        return $this->perpage;
    }

    /**
     * Display a grade with scales etc.
     *
     * @param string $grade
     * @param boolean $editable
     * @return string The formatted grade
     */
    function display_grade($grade, $editable, $userid, $modified) {
        if ($this->is_downloading()) {
            return $grade;
        }
        $o = $this->assignment->display_grade($grade, $editable, $userid, $modified);

        return $o;
    }

    /**
     * Format a list of outcomes
     *
     * @param stdClass $row
     * @return string
     */
    function col_outcomes(stdClass $row) {
        $outcomes = '';
        foreach($this->gradinginfo->outcomes as $index=>$outcome) {
            $options = make_grades_menu(-$outcome->scaleid);

            $options[0] = get_string('nooutcome', 'grades');
<<<<<<< HEAD
            $outcomes .= $this->output->container($outcome->name . ': ' . $options[$outcome->grades[$row->userid]->grade], 'outcome');
=======
            if ($this->quickgrading&& !($outcome->grades[$row->userid]->locked)) {
                $select = '<select name="outcome_' . $index . '_' . $row->userid . '" class="quickgrade">';
                foreach ($options as $optionindex => $optionvalue) {
                    $selected = '';
                    if ($outcome->grades[$row->userid]->grade == $optionindex) {
                        $selected = 'selected="selected"';
                    }
                    $select .= '<option value="' . $optionindex . '"' . $selected . '>' . $optionvalue . '</option>';
                }
                $select .= '</select>';
                $outcomes .= $this->output->container($outcome->name . ': ' . $select, 'outcome');
            } else {
                $outcomes .= $this->output->container($outcome->name . ': ' . $options[$outcome->grades[$row->userid]->grade], 'outcome');
            }
>>>>>>> bf78ebd6
        }

        return $outcomes;
    }


    /**
     * Format a user picture for display (and update rownum as a sideeffect)
     *
     * @param stdClass $row
     * @return string
     */
    function col_picture(stdClass $row) {
        if ($row->picture) {
            return $this->output->user_picture($row);
        }
        return '';
    }

    /**
     * Format a user record for display (don't link to profile)
     *
     * @param stdClass $row
     * @return string
     */
    function col_fullname($row) {
        return fullname($row);
    }

    /**
     * Insert a checkbox for selecting the current row for batch operations
     *
     * @param stdClass $row
     * @return string
     */
    function col_select(stdClass $row) {
        return '<input type="checkbox" name="selectedusers" value="' . $row->userid . '" class="ignoredirty"/>';
    }

    /**
     * Return a users grades from the listing of all grade data for this assignment
     *
     * @param int $userid
     * @return mixed stdClass or false
     */
    private function get_gradebook_data_for_user($userid) {
        if (isset($this->gradinginfo->items[0]) && $this->gradinginfo->items[0]->grades[$userid]) {
            return $this->gradinginfo->items[0]->grades[$userid];
        }
        return false;
    }

    /**
     * Format a column of data for display
     *
     * @param stdClass $row
     * @return string
     */
    function col_grade(stdClass $row) {
        $o = '';

        $link = '';
        $separator = '';
        $grade = '';

        if (!$this->is_downloading()) {
            $icon = $this->output->pix_icon('gradefeedback', get_string('grade'), 'mod_assign');
            $url = new moodle_url('/mod/assign/view.php',
                                            array('id' => $this->assignment->get_course_module()->id,
                                                  'rownum'=>$this->rownum,'action'=>'grade'));
            $link = $this->output->action_link($url, $icon);
            $separator = $this->output->spacer(array(), true);
        }

        $grade = $this->display_grade($row->grade, $this->quickgrading, $row->userid, $row->timemarked);


        //return $grade . $separator . $link;
        return $link . $separator . $grade;
    }

    /**
     * Format a column of data for display
     *
     * @param stdClass $row
     * @return string
     */
    function col_finalgrade(stdClass $row) {
        $o = '';

        $grade = $this->get_gradebook_data_for_user($row->userid);
        if ($grade) {
            $o = $this->display_grade($grade->grade, false, $row->userid, $row->timemarked);
        }

        return $o;
    }

    /**
     * Format a column of data for display
     *
     * @param stdClass $row
     * @return string
     */
    function col_timemarked(stdClass $row) {
        $o = '-';

        if ($row->timemarked) {
            $o = userdate($row->timemarked);
        }

        return $o;
    }

    /**
     * Format a column of data for display
     *
     * @param stdClass $row
     * @return string
     */
    function col_timesubmitted(stdClass $row) {
        $o = '-';

        if ($row->timesubmitted) {
            $o = userdate($row->timesubmitted);
        }

        return $o;
    }

    /**
     * Format a column of data for display
     *
     * @param stdClass $row
     * @return string
     */
    function col_status(stdClass $row) {
        $o = '';

        if ($this->assignment->is_any_submission_plugin_enabled()) {

            $o .= $this->output->container(get_string('submissionstatus_' . $row->status, 'assign'), array('class'=>'submissionstatus' .$row->status));
            if ($this->assignment->get_instance()->duedate && $row->timesubmitted > $this->assignment->get_instance()->duedate) {
                $o .= $this->output->container(get_string('submittedlateshort', 'assign', format_time($row->timesubmitted - $this->assignment->get_instance()->duedate)), 'latesubmission');
            }
            if ($row->locked) {
                $o .= $this->output->container(get_string('submissionslockedshort', 'assign'), 'lockedsubmission');
            }
            if ($row->grade) {
                $o .= $this->output->container(get_string('graded', 'assign'), 'submissiongraded');
            }
        }

        return $o;
    }

    /**
     * Format a column of data for display
     *
     * @param stdClass $row
     * @return string
     */
    function col_edit(stdClass $row) {
        $edit = '';
        if ($this->rownum < 0) {
            $this->rownum = $this->currpage * $this->pagesize;
        } else {
            $this->rownum += 1;
        }

        $actions = array();

        $url = new moodle_url('/mod/assign/view.php',
                                            array('id' => $this->assignment->get_course_module()->id,
                                                  'rownum'=>$this->rownum,'action'=>'grade'));
        if (!$row->grade) {
           $description = get_string('grade');
        }else{
           $description = get_string('updategrade','assign');
        }
        $actions[$url->out(false)] = $description;

        if (!$row->status || $row->status == ASSIGN_SUBMISSION_STATUS_DRAFT || !$this->assignment->get_instance()->submissiondrafts) {
            if (!$row->locked) {
                $url = new moodle_url('/mod/assign/view.php', array('id' => $this->assignment->get_course_module()->id,
                                                                    'userid'=>$row->id,
                                                                    'action'=>'lock',
                                                                    'sesskey'=>sesskey(),
                                                                    'page'=>$this->currpage));
                $description = get_string('preventsubmissionsshort', 'assign');
                $actions[$url->out(false)] = $description;
            } else {
                $url = new moodle_url('/mod/assign/view.php', array('id' => $this->assignment->get_course_module()->id,
                                                                    'userid'=>$row->id,
                                                                    'action'=>'unlock',
                                                                    'sesskey'=>sesskey(),
                                                                    'page'=>$this->currpage));
                $description = get_string('allowsubmissionsshort', 'assign');
                $actions[$url->out(false)] = $description;
            }
        }
        if ($row->status == ASSIGN_SUBMISSION_STATUS_SUBMITTED && $this->assignment->get_instance()->submissiondrafts) {
            $url = new moodle_url('/mod/assign/view.php', array('id' => $this->assignment->get_course_module()->id,
                                                                'userid'=>$row->id,
                                                                'action'=>'reverttodraft',
                                                                'sesskey'=>sesskey(),
                                                                'page'=>$this->currpage));
            $description = get_string('reverttodraftshort', 'assign');
            $actions[$url->out(false)] = $description;
        }

        $edit .= $this->output->container_start(array('yui3-menu', 'actionmenu'), 'actionselect' . $row->id);
        $edit .= $this->output->container_start(array('yui3-menu-content'));
        $edit .= html_writer::start_tag('ul');
        $edit .= html_writer::start_tag('li', array('class'=>'menuicon'));

        $menuicon = $this->output->pix_icon('i/menu', get_string('actions'));
        $edit .= $this->output->action_link('#menu' . $row->id, $menuicon, null, array('class'=>'yui3-menu-label'));
        $edit .= $this->output->container_start(array('yui3-menu', 'yui3-loading'), 'menu' . $row->id);
        $edit .= $this->output->container_start(array('yui3-menu-content'));
        $edit .= html_writer::start_tag('ul');

        foreach ($actions as $url => $description) {
            $edit .= html_writer::start_tag('li', array('class'=>'yui3-menuitem'));

            $edit .= $this->output->action_link($url, $description, null, array('class'=>'yui3-menuitem-content'));

            $edit .= html_writer::end_tag('li');
        }
        $edit .= html_writer::end_tag('ul');
        $edit .= $this->output->container_end();
        $edit .= $this->output->container_end();
        $edit .= html_writer::end_tag('li');
        $edit .= html_writer::end_tag('ul');

        $edit .= $this->output->container_end();
        $edit .= $this->output->container_end();

        return $edit;
    }

    /**
     * Write the plugin summary with an optional link to view the full feedback/submission.
     *
     * @param assign_plugin $plugin Submission plugin or feedback plugin
     * @param stdClass $item Submission or grade
     * @param string $returnaction The return action to pass to the view_submission page (the current page)
     * @param string $returnparams The return params to pass to the view_submission page (the current page)
     * @return string The summary with an optional link
     */
    private function format_plugin_summary_with_link(assign_plugin $plugin, stdClass $item, $returnaction, $returnparams) {
        $link = '';
        $showviewlink = false;
        $summary = $plugin->view_summary($item, $showviewlink);
        $separator = '';
        if ($showviewlink) {
            $icon = $this->output->pix_icon('t/preview', get_string('view' . substr($plugin->get_subtype(), strlen('assign')), 'mod_assign'));
            $link = $this->output->action_link(
                                new moodle_url('/mod/assign/view.php',
                                               array('id' => $this->assignment->get_course_module()->id,
                                                     'sid'=>$item->id,
                                                     'gid'=>$item->id,
                                                     'plugin'=>$plugin->get_type(),
                                                     'action'=>'viewplugin' . $plugin->get_subtype(),
                                                     'returnaction'=>$returnaction,
                                                     'returnparams'=>http_build_query($returnparams))),
                                $icon);
            $separator = $this->output->spacer(array(), true);
        }

        return $link . $separator . $summary;
    }


    /**
     * Format the submission and feedback columns
     *
     * @param string $colname The column name
     * @param stdClass $row The submission row
     * @return mixed string or NULL
     */
    function other_cols($colname, $row){
        if (($pos = strpos($colname, 'assignsubmission_')) !== false) {
            $plugin = $this->assignment->get_submission_plugin_by_type(substr($colname, strlen('assignsubmission_')));
            if ($plugin->is_visible() && $plugin->is_enabled()) {
                if ($row->submissionid) {
                    $submission = new stdClass();
                    $submission->id = $row->submissionid;
                    $submission->timecreated = $row->firstsubmission;
                    $submission->timemodified = $row->timesubmitted;
                    $submission->assignment = $this->assignment->get_instance()->id;
                    $submission->userid = $row->userid;

                    return $this->format_plugin_summary_with_link($plugin, $submission, 'grading', array());
                }
            }
            return '';
        }
        if (($pos = strpos($colname, 'feedback_')) !== false) {
            $plugin = $this->assignment->get_feedback_plugin_by_type(substr($colname, strlen('assignfeedback_')));
            if ($plugin->is_visible() && $plugin->is_enabled()) {
                if ($row->gradeid) {
                    $grade = new stdClass();
                    $grade->id = $row->gradeid;
                    $grade->timecreated = $row->firstmarked;
                    $grade->timemodified = $row->timemarked;
                    $grade->assignment = $this->assignment->get_instance()->id;
                    $grade->userid = $row->userid;
                    $grade->grade = $row->grade;
                    $grade->mailed = $row->mailed;

                    return $this->format_plugin_summary_with_link($plugin, $grade, 'grading', array());
                }
            }
            return '';
        }
        return NULL;
    }

    /**
     * Using the current filtering and sorting - load all rows and return a single column from them
     *
     * @param string $columnname The name of the raw column data
     * @return array of data
     */
    function get_column_data($columnname) {
        $this->setup();
        $this->currpage = 0;
        $this->query_db($this->tablemaxrows);
        $result = array();
        foreach ($this->rawdata as $row) {
            $result[] = $row->$columnname;
        }
        return $result;
    }
    /**
     * Using the current filtering and sorting - load a single row and return a single column from it
     *
     * @param int $rownumber The rownumber to load
     * @param string $columnname The name of the raw column data
     * @param bool $lastrow Set to true if this is the last row in the table
     * @return mixed string or false
     */
    function get_cell_data($rownumber, $columnname, $lastrow) {
        $this->setup();
        $this->currpage = $rownumber;
        $this->query_db(1);
        if ($rownumber == $this->totalrows-1) {
            $lastrow = true;
        }
        foreach ($this->rawdata as $row) {
            return $row->$columnname;
        }
        return false;
    }

    /**
     * Return things to the renderer
     *
     * @return string the assignment name
     */
    function get_assignment_name() {
        return $this->assignment->get_instance()->name;
    }

    /**
     * Return things to the renderer
     *
     * @return int the course module id
     */
    function get_course_module_id() {
        return $this->assignment->get_course_module()->id;
    }

    /**
     * Return things to the renderer
     *
     * @return int the course id
     */
    function get_course_id() {
        return $this->assignment->get_course()->id;
    }

    /**
     * Return things to the renderer
     *
     * @return stdClass The course context
     */
    function get_course_context() {
        return $this->assignment->get_course_context();
    }

    /**
     * Return things to the renderer
     *
     * @return bool Does this assignment accept submissions
     */
    function submissions_enabled() {
        return $this->assignment->is_any_submission_plugin_enabled();
    }

    /**
     * Return things to the renderer
     *
     * @return bool Can this user view all grades (the gradebook)
     */
    function can_view_all_grades() {
        return has_capability('gradereport/grader:view', $this->assignment->get_course_context()) && has_capability('moodle/grade:viewall', $this->assignment->get_course_context());
    }

    /**
     * Override the table show_hide_link to not show for select column
     *
     * @param string $column the column name, index into various names.
     * @param int $index numerical index of the column.
     * @return string HTML fragment.
     */
    protected function show_hide_link($column, $index) {
        if ($index > 0) {
            return parent::show_hide_link($column, $index);
        }
        return '';
    }
}<|MERGE_RESOLUTION|>--- conflicted
+++ resolved
@@ -252,9 +252,6 @@
             $options = make_grades_menu(-$outcome->scaleid);
 
             $options[0] = get_string('nooutcome', 'grades');
-<<<<<<< HEAD
-            $outcomes .= $this->output->container($outcome->name . ': ' . $options[$outcome->grades[$row->userid]->grade], 'outcome');
-=======
             if ($this->quickgrading&& !($outcome->grades[$row->userid]->locked)) {
                 $select = '<select name="outcome_' . $index . '_' . $row->userid . '" class="quickgrade">';
                 foreach ($options as $optionindex => $optionvalue) {
@@ -269,7 +266,6 @@
             } else {
                 $outcomes .= $this->output->container($outcome->name . ': ' . $options[$outcome->grades[$row->userid]->grade], 'outcome');
             }
->>>>>>> bf78ebd6
         }
 
         return $outcomes;
