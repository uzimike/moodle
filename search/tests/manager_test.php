<?php
// This file is part of Moodle - http://moodle.org/
//
// Moodle is free software: you can redistribute it and/or modify
// it under the terms of the GNU General Public License as published by
// the Free Software Foundation, either version 3 of the License, or
// (at your option) any later version.
//
// Moodle is distributed in the hope that it will be useful,
// but WITHOUT ANY WARRANTY; without even the implied warranty of
// MERCHANTABILITY or FITNESS FOR A PARTICULAR PURPOSE.  See the
// GNU General Public License for more details.
//
// You should have received a copy of the GNU General Public License
// along with Moodle.  If not, see <http://www.gnu.org/licenses/>.

/**
 * Search manager unit tests.
 *
 * @package     core_search
 * @category    phpunit
 * @copyright   2015 David Monllao {@link http://www.davidmonllao.com}
 * @license     http://www.gnu.org/copyleft/gpl.html GNU GPL v3 or later
 */

defined('MOODLE_INTERNAL') || die();

require_once(__DIR__ . '/fixtures/testable_core_search.php');
require_once(__DIR__ . '/fixtures/mock_search_area.php');

/**
 * Unit tests for search manager.
 *
 * @package     core_search
 * @category    phpunit
 * @copyright   2015 David Monllao {@link http://www.davidmonllao.com}
 * @license     http://www.gnu.org/copyleft/gpl.html GNU GPL v3 or later
 */
class search_manager_testcase extends advanced_testcase {

    protected $forumpostareaid = null;
    protected $mycoursesareaid = null;

    public function setUp() {
        $this->forumpostareaid = \core_search\manager::generate_areaid('mod_forum', 'post');
        $this->mycoursesareaid = \core_search\manager::generate_areaid('core_course', 'mycourse');
    }

    public function test_search_enabled() {

        $this->resetAfterTest();

        // Disabled by default.
        $this->assertFalse(\core_search\manager::is_global_search_enabled());

        set_config('enableglobalsearch', true);
        $this->assertTrue(\core_search\manager::is_global_search_enabled());

        set_config('enableglobalsearch', false);
        $this->assertFalse(\core_search\manager::is_global_search_enabled());
    }

    public function test_search_areas() {
        global $CFG;

        $this->resetAfterTest();

        set_config('enableglobalsearch', true);

        $fakeareaid = \core_search\manager::generate_areaid('mod_unexisting', 'chihuaquita');

        $searcharea = \core_search\manager::get_search_area($this->forumpostareaid);
        $this->assertInstanceOf('\core_search\base', $searcharea);

        $this->assertFalse(\core_search\manager::get_search_area($fakeareaid));

        $this->assertArrayHasKey($this->forumpostareaid, \core_search\manager::get_search_areas_list());
        $this->assertArrayNotHasKey($fakeareaid, \core_search\manager::get_search_areas_list());

        // Enabled by default once global search is enabled.
        $this->assertArrayHasKey($this->forumpostareaid, \core_search\manager::get_search_areas_list(true));

        list($componentname, $varname) = $searcharea->get_config_var_name();
        set_config($varname . '_enabled', 0, $componentname);
        \core_search\manager::clear_static();

        $this->assertArrayNotHasKey('mod_forum', \core_search\manager::get_search_areas_list(true));

        set_config($varname . '_enabled', 1, $componentname);

        // Although the result is wrong, we want to check that \core_search\manager::get_search_areas_list returns cached results.
        $this->assertArrayNotHasKey($this->forumpostareaid, \core_search\manager::get_search_areas_list(true));

        // Now we check the real result.
        \core_search\manager::clear_static();
        $this->assertArrayHasKey($this->forumpostareaid, \core_search\manager::get_search_areas_list(true));
    }

    public function test_search_config() {

        $this->resetAfterTest();

        $search = testable_core_search::instance();

        // We should test both plugin types and core subsystems. No core subsystems available yet.
        $searcharea = $search->get_search_area($this->forumpostareaid);

        list($componentname, $varname) = $searcharea->get_config_var_name();

        // Just with a couple of vars should be enough.
        $start = time() - 100;
        $end = time();
        set_config($varname . '_indexingstart', $start, $componentname);
        set_config($varname . '_indexingend', $end, $componentname);

        $configs = $search->get_areas_config(array($this->forumpostareaid => $searcharea));
        $this->assertEquals($start, $configs[$this->forumpostareaid]->indexingstart);
        $this->assertEquals($end, $configs[$this->forumpostareaid]->indexingend);
        $this->assertEquals(false, $configs[$this->forumpostareaid]->partial);

        try {
            $fakeareaid = \core_search\manager::generate_areaid('mod_unexisting', 'chihuaquita');
            $search->reset_config($fakeareaid);
            $this->fail('An exception should be triggered if the provided search area does not exist.');
        } catch (moodle_exception $ex) {
            $this->assertContains($fakeareaid . ' search area is not available.', $ex->getMessage());
        }

        // We clean it all but enabled components.
        $search->reset_config($this->forumpostareaid);
        $config = $searcharea->get_config();
        $this->assertEquals(1, $config[$varname . '_enabled']);
        $this->assertEquals(0, $config[$varname . '_indexingstart']);
        $this->assertEquals(0, $config[$varname . '_indexingend']);
        $this->assertEquals(0, $config[$varname . '_lastindexrun']);
        $this->assertEquals(0, $config[$varname . '_partial']);
        // No caching.
        $configs = $search->get_areas_config(array($this->forumpostareaid => $searcharea));
        $this->assertEquals(0, $configs[$this->forumpostareaid]->indexingstart);
        $this->assertEquals(0, $configs[$this->forumpostareaid]->indexingend);

        set_config($varname . '_indexingstart', $start, $componentname);
        set_config($varname . '_indexingend', $end, $componentname);

        // All components config should be reset.
        $search->reset_config();
        $this->assertEquals(0, get_config($componentname, $varname . '_indexingstart'));
        $this->assertEquals(0, get_config($componentname, $varname . '_indexingend'));
        $this->assertEquals(0, get_config($componentname, $varname . '_lastindexrun'));
        // No caching.
        $configs = $search->get_areas_config(array($this->forumpostareaid => $searcharea));
        $this->assertEquals(0, $configs[$this->forumpostareaid]->indexingstart);
        $this->assertEquals(0, $configs[$this->forumpostareaid]->indexingend);
    }

    /**
     * Tests the get_last_indexing_duration method in the base area class.
     */
    public function test_get_last_indexing_duration() {
        $this->resetAfterTest();

        $search = testable_core_search::instance();

        $searcharea = $search->get_search_area($this->forumpostareaid);

        // When never indexed, the duration is false.
        $this->assertSame(false, $searcharea->get_last_indexing_duration());

        // Set the start/end times.
        list($componentname, $varname) = $searcharea->get_config_var_name();
        $start = time() - 100;
        $end = time();
        set_config($varname . '_indexingstart', $start, $componentname);
        set_config($varname . '_indexingend', $end, $componentname);

        // The duration should now be 100.
        $this->assertSame(100, $searcharea->get_last_indexing_duration());
    }

    /**
     * Tests that partial indexing works correctly.
     */
    public function test_partial_indexing() {
        global $USER;

        $this->resetAfterTest();
        $this->setAdminUser();

        // Create a course and a forum.
        $generator = $this->getDataGenerator();
        $course = $generator->create_course();
        $forum = $generator->create_module('forum', ['course' => $course->id]);

        // Index everything up to current. Ensure the course is older than current second so it
        // definitely doesn't get indexed again next time.
        $this->waitForSecond();
        $search = testable_core_search::instance();
        $search->index(false, 0);

        $searcharea = $search->get_search_area($this->forumpostareaid);
        list($componentname, $varname) = $searcharea->get_config_var_name();
        $this->assertFalse(get_config($componentname, $varname . '_partial'));

        // Add 3 discussions to the forum.
        $now = time();
        $generator->get_plugin_generator('mod_forum')->create_discussion(['course' => $course->id,
                'forum' => $forum->id, 'userid' => $USER->id, 'timemodified' => $now,
                'name' => 'Frog']);
        $generator->get_plugin_generator('mod_forum')->create_discussion(['course' => $course->id,
                'forum' => $forum->id, 'userid' => $USER->id, 'timemodified' => $now + 1,
                'name' => 'Toad']);
        $generator->get_plugin_generator('mod_forum')->create_discussion(['course' => $course->id,
                'forum' => $forum->id, 'userid' => $USER->id, 'timemodified' => $now + 2,
                'name' => 'Zombie']);
        time_sleep_until($now + 3);

        // Clear the count of added documents.
        $search->get_engine()->get_and_clear_added_documents();

        // Make the search engine delay while indexing each document.
        $search->get_engine()->set_add_delay(1.2);

        // Index with a limit of 2 seconds - it should index 2 of the documents (after the second
        // one, it will have taken 2.4 seconds so it will stop).
        $search->index(false, 2);
        $added = $search->get_engine()->get_and_clear_added_documents();
        $this->assertCount(2, $added);
        $this->assertEquals('Frog', $added[0]->get('title'));
        $this->assertEquals('Toad', $added[1]->get('title'));
        $this->assertEquals(1, get_config($componentname, $varname . '_partial'));

        // Add a label.
        $generator->create_module('label', ['course' => $course->id, 'intro' => 'Vampire']);

        // Wait to next second (so as to not reindex the label more than once, as it will now
        // be timed before the indexing run).
        $this->waitForSecond();

        // Next index with 1 second limit should do the label and not the forum - the logic is,
        // if it spent ages indexing an area last time, do that one last on next run.
        $search->index(false, 1);
        $added = $search->get_engine()->get_and_clear_added_documents();
        $this->assertCount(1, $added);
        $this->assertEquals('Vampire', $added[0]->get('title'));

        // Index again with a 2 second limit - it will redo last post for safety (because of other
        // things possibly having the same time second), and then do the remaining one. (Note:
        // because it always does more than one second worth of items, it would actually index 2
        // posts even if the limit were less than 2.)
        $search->index(false, 2);
        $added = $search->get_engine()->get_and_clear_added_documents();
        $this->assertCount(2, $added);
        $this->assertEquals('Toad', $added[0]->get('title'));
        $this->assertEquals('Zombie', $added[1]->get('title'));
        $this->assertFalse(get_config($componentname, $varname . '_partial'));

        // Index again - there should be nothing to index this time.
        $search->index(false, 2);
        $added = $search->get_engine()->get_and_clear_added_documents();
        $this->assertCount(0, $added);
        $this->assertFalse(get_config($componentname, $varname . '_partial'));
    }

    /**
<<<<<<< HEAD
     * Tests that documents with modified time in the future are NOT indexed (as this would cause
     * a problem by preventing it from indexing other documents modified between now and the future
     * date).
     */
    public function test_future_documents() {
        $this->resetAfterTest();

        // Create a course and a forum.
        $generator = $this->getDataGenerator();
        $course = $generator->create_course();
        $forum = $generator->create_module('forum', ['course' => $course->id]);

        // Index everything up to current. Ensure the course is older than current second so it
        // definitely doesn't get indexed again next time.
        $this->waitForSecond();
        $search = testable_core_search::instance();
        $search->index(false, 0);
        $search->get_engine()->get_and_clear_added_documents();

        // Add 2 discussions to the forum, one of which happend just now, but the other is
        // incorrectly set to the future.
        $now = time();
        $userid = get_admin()->id;
        $generator->get_plugin_generator('mod_forum')->create_discussion(['course' => $course->id,
                'forum' => $forum->id, 'userid' => $userid, 'timemodified' => $now,
                'name' => 'Frog']);
        $generator->get_plugin_generator('mod_forum')->create_discussion(['course' => $course->id,
                'forum' => $forum->id, 'userid' => $userid, 'timemodified' => $now + 100,
                'name' => 'Toad']);

        // Wait for a second so we're not actually on the same second as the forum post (there's a
        // 1 second overlap between indexing; it would get indexed in both checks below otherwise).
        $this->waitForSecond();

        // Index.
        $search->index(false);
        $added = $search->get_engine()->get_and_clear_added_documents();
        $this->assertCount(1, $added);
        $this->assertEquals('Frog', $added[0]->get('title'));

        // Check latest time - it should be the same as $now, not the + 100.
        $searcharea = $search->get_search_area($this->forumpostareaid);
        list($componentname, $varname) = $searcharea->get_config_var_name();
        $this->assertEquals($now, get_config($componentname, $varname . '_lastindexrun'));

        // Index again - there should be nothing to index this time.
        $search->index(false);
        $added = $search->get_engine()->get_and_clear_added_documents();
        $this->assertCount(0, $added);
=======
     * Tests that indexing a specified context works correctly.
     */
    public function test_context_indexing() {
        global $USER;

        $this->resetAfterTest();
        $this->setAdminUser();

        // Create a course and two forums and a page.
        $generator = $this->getDataGenerator();
        $course = $generator->create_course();
        $now = time();
        $forum1 = $generator->create_module('forum', ['course' => $course->id]);
        $generator->get_plugin_generator('mod_forum')->create_discussion(['course' => $course->id,
                'forum' => $forum1->id, 'userid' => $USER->id, 'timemodified' => $now,
                'name' => 'Frog']);
        $this->waitForSecond();
        $generator->get_plugin_generator('mod_forum')->create_discussion(['course' => $course->id,
                'forum' => $forum1->id, 'userid' => $USER->id, 'timemodified' => $now + 2,
                'name' => 'Zombie']);
        $forum2 = $generator->create_module('forum', ['course' => $course->id]);
        $this->waitForSecond();
        $generator->get_plugin_generator('mod_forum')->create_discussion(['course' => $course->id,
                'forum' => $forum2->id, 'userid' => $USER->id, 'timemodified' => $now + 1,
                'name' => 'Toad']);
        $generator->create_module('page', ['course' => $course->id]);
        $generator->create_module('forum', ['course' => $course->id]);

        // Index forum 1 only.
        $search = testable_core_search::instance();
        $buffer = new progress_trace_buffer(new text_progress_trace(), false);
        $result = $search->index_context(\context_module::instance($forum1->cmid), '', 0, $buffer);
        $this->assertTrue($result->complete);
        $log = $buffer->get_buffer();
        $buffer->reset_buffer();

        // Confirm that output only processed 1 forum activity and 2 posts.
        var_dump(strpos($log, "area: Forum - activity information\n  Processed 1 "));
        $this->assertNotFalse(strpos($log, "area: Forum - activity information\n  Processed 1 "));
        $this->assertNotFalse(strpos($log, "area: Forum - posts\n  Processed 2 "));

        // Confirm that some areas for different types of context were skipped.
        $this->assertNotFalse(strpos($log, "area: Users\n  Skipping"));
        $this->assertNotFalse(strpos($log, "area: My courses\n  Skipping"));

        // Confirm that another module area had no results.
        $this->assertNotFalse(strpos($log, "area: Page\n  No documents"));

        // Index whole course.
        $result = $search->index_context(\context_course::instance($course->id), '', 0, $buffer);
        $this->assertTrue($result->complete);
        $log = $buffer->get_buffer();
        $buffer->reset_buffer();

        // Confirm that output processed 3 forum activities and 3 posts.
        $this->assertNotFalse(strpos($log, "area: Forum - activity information\n  Processed 3 "));
        $this->assertNotFalse(strpos($log, "area: Forum - posts\n  Processed 3 "));

        // The course area was also included this time.
        $this->assertNotFalse(strpos($log, "area: My courses\n  Processed 1 "));

        // Confirm that another module area had results too.
        $this->assertNotFalse(strpos($log, "area: Page\n  Processed 1 "));

        // Index whole course, but only forum posts.
        $result = $search->index_context(\context_course::instance($course->id), 'mod_forum-post',
                0, $buffer);
        $this->assertTrue($result->complete);
        $log = $buffer->get_buffer();
        $buffer->reset_buffer();

        // Confirm that output processed 3 posts but not forum activities.
        $this->assertFalse(strpos($log, "area: Forum - activity information"));
        $this->assertNotFalse(strpos($log, "area: Forum - posts\n  Processed 3 "));

        // Set time limit and retry index of whole course, taking 3 tries to complete it.
        $search->get_engine()->set_add_delay(0.4);
        $result = $search->index_context(\context_course::instance($course->id), '', 1, $buffer);
        $log = $buffer->get_buffer();
        $buffer->reset_buffer();
        $this->assertFalse($result->complete);
        $this->assertNotFalse(strpos($log, "area: Forum - activity information\n  Processed 2 "));

        $result = $search->index_context(\context_course::instance($course->id), '', 1, $buffer,
                $result->startfromarea, $result->startfromtime);
        $log = $buffer->get_buffer();
        $buffer->reset_buffer();
        $this->assertNotFalse(strpos($log, "area: Forum - activity information\n  Processed 2 "));
        $this->assertNotFalse(strpos($log, "area: Forum - posts\n  Processed 2 "));
        $this->assertFalse($result->complete);

        $result = $search->index_context(\context_course::instance($course->id), '', 1, $buffer,
                $result->startfromarea, $result->startfromtime);
        $log = $buffer->get_buffer();
        $buffer->reset_buffer();
        $this->assertNotFalse(strpos($log, "area: Forum - posts\n  Processed 2 "));
        $this->assertTrue($result->complete);
>>>>>>> 74b7a42d
    }

    /**
     * Adding this test here as get_areas_user_accesses process is the same, results just depend on the context level.
     *
     * @return void
     */
    public function test_search_user_accesses() {
        global $DB;

        $this->resetAfterTest();

        $frontpage = $DB->get_record('course', array('id' => SITEID));
        $course1 = $this->getDataGenerator()->create_course();
        $course1ctx = context_course::instance($course1->id);
        $course2 = $this->getDataGenerator()->create_course();
        $course2ctx = context_course::instance($course2->id);
        $teacher = $this->getDataGenerator()->create_user();
        $teacherctx = context_user::instance($teacher->id);
        $student = $this->getDataGenerator()->create_user();
        $studentctx = context_user::instance($student->id);
        $noaccess = $this->getDataGenerator()->create_user();
        $noaccessctx = context_user::instance($noaccess->id);
        $this->getDataGenerator()->enrol_user($teacher->id, $course1->id, 'teacher');
        $this->getDataGenerator()->enrol_user($student->id, $course1->id, 'student');

        $frontpageforum = $this->getDataGenerator()->create_module('forum', array('course' => $frontpage->id));
        $forum1 = $this->getDataGenerator()->create_module('forum', array('course' => $course1->id));
        $forum2 = $this->getDataGenerator()->create_module('forum', array('course' => $course1->id));
        $forum3 = $this->getDataGenerator()->create_module('forum', array('course' => $course2->id));
        $frontpageforumcontext = context_module::instance($frontpageforum->cmid);
        $context1 = context_module::instance($forum1->cmid);
        $context2 = context_module::instance($forum2->cmid);
        $context3 = context_module::instance($forum3->cmid);

        $search = testable_core_search::instance();
        $mockareaid = \core_search\manager::generate_areaid('core_mocksearch', 'mock_search_area');
        $search->add_core_search_areas();
        $search->add_search_area($mockareaid, new core_mocksearch\search\mock_search_area());

        $this->setAdminUser();
        $this->assertTrue($search->get_areas_user_accesses());

        $sitectx = \context_course::instance(SITEID);
        $systemctxid = \context_system::instance()->id;

        // Can access the frontpage ones.
        $this->setUser($noaccess);
        $contexts = $search->get_areas_user_accesses();
        $this->assertEquals(array($frontpageforumcontext->id => $frontpageforumcontext->id), $contexts[$this->forumpostareaid]);
        $this->assertEquals(array($sitectx->id => $sitectx->id), $contexts[$this->mycoursesareaid]);
        $mockctxs = array($noaccessctx->id => $noaccessctx->id, $systemctxid => $systemctxid);
        $this->assertEquals($mockctxs, $contexts[$mockareaid]);

        $this->setUser($teacher);
        $contexts = $search->get_areas_user_accesses();
        $frontpageandcourse1 = array($frontpageforumcontext->id => $frontpageforumcontext->id, $context1->id => $context1->id,
            $context2->id => $context2->id);
        $this->assertEquals($frontpageandcourse1, $contexts[$this->forumpostareaid]);
        $this->assertEquals(array($sitectx->id => $sitectx->id, $course1ctx->id => $course1ctx->id),
            $contexts[$this->mycoursesareaid]);
        $mockctxs = array($teacherctx->id => $teacherctx->id, $systemctxid => $systemctxid);
        $this->assertEquals($mockctxs, $contexts[$mockareaid]);

        $this->setUser($student);
        $contexts = $search->get_areas_user_accesses();
        $this->assertEquals($frontpageandcourse1, $contexts[$this->forumpostareaid]);
        $this->assertEquals(array($sitectx->id => $sitectx->id, $course1ctx->id => $course1ctx->id),
            $contexts[$this->mycoursesareaid]);
        $mockctxs = array($studentctx->id => $studentctx->id, $systemctxid => $systemctxid);
        $this->assertEquals($mockctxs, $contexts[$mockareaid]);

        // Hide the activity.
        set_coursemodule_visible($forum2->cmid, 0);
        $contexts = $search->get_areas_user_accesses();
        $this->assertEquals(array($frontpageforumcontext->id => $frontpageforumcontext->id, $context1->id => $context1->id),
            $contexts[$this->forumpostareaid]);

        // Now test course limited searches.
        set_coursemodule_visible($forum2->cmid, 1);
        $this->getDataGenerator()->enrol_user($student->id, $course2->id, 'student');
        $contexts = $search->get_areas_user_accesses();
        $allcontexts = array($frontpageforumcontext->id => $frontpageforumcontext->id, $context1->id => $context1->id,
            $context2->id => $context2->id, $context3->id => $context3->id);
        $this->assertEquals($allcontexts, $contexts[$this->forumpostareaid]);
        $this->assertEquals(array($sitectx->id => $sitectx->id, $course1ctx->id => $course1ctx->id,
            $course2ctx->id => $course2ctx->id), $contexts[$this->mycoursesareaid]);

        $contexts = $search->get_areas_user_accesses(array($course1->id, $course2->id));
        $allcontexts = array($context1->id => $context1->id, $context2->id => $context2->id, $context3->id => $context3->id);
        $this->assertEquals($allcontexts, $contexts[$this->forumpostareaid]);
        $this->assertEquals(array($course1ctx->id => $course1ctx->id,
            $course2ctx->id => $course2ctx->id), $contexts[$this->mycoursesareaid]);

        $contexts = $search->get_areas_user_accesses(array($course2->id));
        $allcontexts = array($context3->id => $context3->id);
        $this->assertEquals($allcontexts, $contexts[$this->forumpostareaid]);
        $this->assertEquals(array($course2ctx->id => $course2ctx->id), $contexts[$this->mycoursesareaid]);

        $contexts = $search->get_areas_user_accesses(array($course1->id));
        $allcontexts = array($context1->id => $context1->id, $context2->id => $context2->id);
        $this->assertEquals($allcontexts, $contexts[$this->forumpostareaid]);
        $this->assertEquals(array($course1ctx->id => $course1ctx->id), $contexts[$this->mycoursesareaid]);
    }

    /**
     * Tests the block support in get_search_user_accesses.
     *
     * @return void
     */
    public function test_search_user_accesses_blocks() {
        $this->resetAfterTest();
        $this->setAdminUser();

        // Create course and add HTML block.
        $generator = $this->getDataGenerator();
        $course1 = $generator->create_course();
        $context1 = \context_course::instance($course1->id);
        $page = new \moodle_page();
        $page->set_context($context1);
        $page->set_course($course1);
        $page->set_pagelayout('standard');
        $page->set_pagetype('course-view');
        $page->blocks->load_blocks();
        $page->blocks->add_block_at_end_of_default_region('html');

        // Create another course with HTML blocks only in some weird page or a module page (not
        // yet supported, so both these blocks will be ignored).
        $course2 = $generator->create_course();
        $context2 = \context_course::instance($course2->id);
        $page = new \moodle_page();
        $page->set_context($context2);
        $page->set_course($course2);
        $page->set_pagelayout('standard');
        $page->set_pagetype('bogus-page');
        $page->blocks->load_blocks();
        $page->blocks->add_block_at_end_of_default_region('html');

        $forum = $this->getDataGenerator()->create_module('forum', array('course' => $course2->id));
        $forumcontext = context_module::instance($forum->cmid);
        $page = new \moodle_page();
        $page->set_context($forumcontext);
        $page->set_course($course2);
        $page->set_pagelayout('standard');
        $page->set_pagetype('mod-forum-view');
        $page->blocks->load_blocks();
        $page->blocks->add_block_at_end_of_default_region('html');

        // The third course has 2 HTML blocks.
        $course3 = $generator->create_course();
        $context3 = \context_course::instance($course3->id);
        $page = new \moodle_page();
        $page->set_context($context3);
        $page->set_course($course3);
        $page->set_pagelayout('standard');
        $page->set_pagetype('course-view');
        $page->blocks->load_blocks();
        $page->blocks->add_block_at_end_of_default_region('html');
        $page->blocks->add_block_at_end_of_default_region('html');

        // Student 1 belongs to all 3 courses.
        $student1 = $generator->create_user();
        $generator->enrol_user($student1->id, $course1->id, 'student');
        $generator->enrol_user($student1->id, $course2->id, 'student');
        $generator->enrol_user($student1->id, $course3->id, 'student');

        // Student 2 belongs only to course 2.
        $student2 = $generator->create_user();
        $generator->enrol_user($student2->id, $course2->id, 'student');

        // And the third student is only in course 3.
        $student3 = $generator->create_user();
        $generator->enrol_user($student3->id, $course3->id, 'student');

        $search = testable_core_search::instance();
        $search->add_core_search_areas();

        // Admin gets 'true' result to function regardless of blocks.
        $this->setAdminUser();
        $this->assertTrue($search->get_areas_user_accesses());

        // Student 1 gets all 3 block contexts.
        $this->setUser($student1);
        $contexts = $search->get_areas_user_accesses();
        $this->assertArrayHasKey('block_html-content', $contexts);
        $this->assertCount(3, $contexts['block_html-content']);

        // Student 2 does not get any blocks.
        $this->setUser($student2);
        $contexts = $search->get_areas_user_accesses();
        $this->assertArrayNotHasKey('block_html-content', $contexts);

        // Student 3 gets only two of them.
        $this->setUser($student3);
        $contexts = $search->get_areas_user_accesses();
        $this->assertArrayHasKey('block_html-content', $contexts);
        $this->assertCount(2, $contexts['block_html-content']);

        // A course limited search for student 1 is the same as the student 3 search.
        $this->setUser($student1);
        $limitedcontexts = $search->get_areas_user_accesses([$course3->id]);
        $this->assertEquals($contexts['block_html-content'], $limitedcontexts['block_html-content']);
    }

    /**
     * Test get_areas_user_accesses with regard to the 'all available courses' config option.
     *
     * @return void
     */
    public function test_search_user_accesses_allavailable() {
        global $DB, $CFG;

        $this->resetAfterTest();

        // Front page, including a forum.
        $frontpage = $DB->get_record('course', array('id' => SITEID));
        $forumfront = $this->getDataGenerator()->create_module('forum', array('course' => $frontpage->id));
        $forumfrontctx = context_module::instance($forumfront->cmid);

        // Course 1 does not allow guest access.
        $course1 = $this->getDataGenerator()->create_course((object)array(
                'enrol_guest_status_0' => ENROL_INSTANCE_DISABLED,
                'enrol_guest_password_0' => ''));
        $forum1 = $this->getDataGenerator()->create_module('forum', array('course' => $course1->id));
        $forum1ctx = context_module::instance($forum1->cmid);

        // Course 2 does not allow guest but is accessible by all users.
        $course2 = $this->getDataGenerator()->create_course((object)array(
                'enrol_guest_status_0' => ENROL_INSTANCE_DISABLED,
                'enrol_guest_password_0' => ''));
        $course2ctx = context_course::instance($course2->id);
        $forum2 = $this->getDataGenerator()->create_module('forum', array('course' => $course2->id));
        $forum2ctx = context_module::instance($forum2->cmid);
        assign_capability('moodle/course:view', CAP_ALLOW, $CFG->defaultuserroleid, $course2ctx->id);

        // Course 3 allows guest access without password.
        $course3 = $this->getDataGenerator()->create_course((object)array(
                'enrol_guest_status_0' => ENROL_INSTANCE_ENABLED,
                'enrol_guest_password_0' => ''));
        $forum3 = $this->getDataGenerator()->create_module('forum', array('course' => $course2->id));
        $forum3ctx = context_module::instance($forum3->cmid);

        // Student user is enrolled in course 1.
        $student = $this->getDataGenerator()->create_user();
        $this->getDataGenerator()->enrol_user($student->id, $course1->id, 'student');

        // No access user is just a user with no permissions.
        $noaccess = $this->getDataGenerator()->create_user();

        // First test without the all available option.
        $search = testable_core_search::instance();

        // Admin user can access everything.
        $this->setAdminUser();
        $this->assertTrue($search->get_areas_user_accesses());

        // No-access user can access only the front page forum.
        $this->setUser($noaccess);
        $contexts = $search->get_areas_user_accesses();
        $this->assertEquals([$forumfrontctx->id], array_keys($contexts[$this->forumpostareaid]));

        // Student can access the front page forum plus the enrolled one.
        $this->setUser($student);
        $contexts = $search->get_areas_user_accesses();
        $this->assertEquals([$forum1ctx->id, $forumfrontctx->id],
                array_keys($contexts[$this->forumpostareaid]));

        // Now turn on the all available option.
        set_config('searchallavailablecourses', 1);

        // Admin user can access everything.
        $this->setAdminUser();
        $this->assertTrue($search->get_areas_user_accesses());

        // No-access user can access the front page forum and course 2, 3.
        $this->setUser($noaccess);
        $contexts = $search->get_areas_user_accesses();
        $this->assertEquals([$forum2ctx->id, $forum3ctx->id, $forumfrontctx->id],
                array_keys($contexts[$this->forumpostareaid]));

        // Student can access the front page forum plus the enrolled one plus courses 2, 3.
        $this->setUser($student);
        $contexts = $search->get_areas_user_accesses();
        $this->assertEquals([$forum1ctx->id, $forum2ctx->id, $forum3ctx->id, $forumfrontctx->id],
                array_keys($contexts[$this->forumpostareaid]));
    }

    /**
     * test_is_search_area
     *
     * @return void
     */
    public function test_is_search_area() {

        $this->assertFalse(testable_core_search::is_search_area('\asd\asd'));
        $this->assertFalse(testable_core_search::is_search_area('\mod_forum\search\posta'));
        $this->assertFalse(testable_core_search::is_search_area('\core_search\base_mod'));
        $this->assertTrue(testable_core_search::is_search_area('\mod_forum\search\post'));
        $this->assertTrue(testable_core_search::is_search_area('\\mod_forum\\search\\post'));
        $this->assertTrue(testable_core_search::is_search_area('mod_forum\\search\\post'));
    }

    /**
     * Tests the request_index function used for reindexing certain contexts. This only tests
     * adding things to the request list, it doesn't test that they are actually indexed by the
     * scheduled task.
     */
    public function test_request_index() {
        global $DB;

        $this->resetAfterTest();

        $course1 = $this->getDataGenerator()->create_course();
        $course1ctx = context_course::instance($course1->id);
        $course2 = $this->getDataGenerator()->create_course();
        $course2ctx = context_course::instance($course2->id);
        $forum1 = $this->getDataGenerator()->create_module('forum', ['course' => $course1->id]);
        $forum1ctx = context_module::instance($forum1->cmid);
        $forum2 = $this->getDataGenerator()->create_module('forum', ['course' => $course2->id]);
        $forum2ctx = context_module::instance($forum2->cmid);

        // Initially no requests.
        $this->assertEquals(0, $DB->count_records('search_index_requests'));

        // Request update for course 1, all areas.
        \core_search\manager::request_index($course1ctx);

        // Check all details of entry.
        $results = array_values($DB->get_records('search_index_requests'));
        $this->assertCount(1, $results);
        $this->assertEquals($course1ctx->id, $results[0]->contextid);
        $this->assertEquals('', $results[0]->searcharea);
        $now = time();
        $this->assertLessThanOrEqual($now, $results[0]->timerequested);
        $this->assertGreaterThan($now - 10, $results[0]->timerequested);
        $this->assertEquals('', $results[0]->partialarea);
        $this->assertEquals(0, $results[0]->partialtime);

        // Request forum 1, all areas; not added as covered by course 1.
        \core_search\manager::request_index($forum1ctx);
        $this->assertEquals(1, $DB->count_records('search_index_requests'));

        // Request forum 1, specific area; not added as covered by course 1 all areas.
        \core_search\manager::request_index($forum1ctx, 'forum-post');
        $this->assertEquals(1, $DB->count_records('search_index_requests'));

        // Request course 1 again, specific area; not added as covered by all areas.
        \core_search\manager::request_index($course1ctx, 'forum-post');
        $this->assertEquals(1, $DB->count_records('search_index_requests'));

        // Request course 1 again, all areas; not needed as covered already.
        \core_search\manager::request_index($course1ctx);
        $this->assertEquals(1, $DB->count_records('search_index_requests'));

        // Request course 2, specific area.
        \core_search\manager::request_index($course2ctx, 'label-activity');
        // Note: I'm ordering by ID for convenience - this is dangerous in real code (see MDL-43447)
        // but in a unit test it shouldn't matter as nobody is using clustered databases for unit
        // test.
        $results = array_values($DB->get_records('search_index_requests', null, 'id'));
        $this->assertCount(2, $results);
        $this->assertEquals($course1ctx->id, $results[0]->contextid);
        $this->assertEquals($course2ctx->id, $results[1]->contextid);
        $this->assertEquals('label-activity', $results[1]->searcharea);

        // Request forum 2, same specific area; not added.
        \core_search\manager::request_index($forum2ctx, 'label-activity');
        $this->assertEquals(2, $DB->count_records('search_index_requests'));

        // Request forum 2, different specific area; added.
        \core_search\manager::request_index($forum2ctx, 'forum-post');
        $this->assertEquals(3, $DB->count_records('search_index_requests'));

        // Request forum 2, all areas; also added. (Note: This could obviously remove the previous
        // one, but for simplicity, I didn't make it do that; also it could perhaps cause problems
        // if we had already begun processing the previous entry.)
        \core_search\manager::request_index($forum2ctx);
        $this->assertEquals(4, $DB->count_records('search_index_requests'));
    }

    /**
     * Tests the process_index_requests function.
     */
    public function test_process_index_requests() {
        global $DB;

        $this->resetAfterTest();

        $search = testable_core_search::instance();

        // When there are no index requests, nothing gets logged.
        $progress = new progress_trace_buffer(new text_progress_trace(), false);
        $search->process_index_requests(0.0, $progress);
        $out = $progress->get_buffer();
        $progress->reset_buffer();
        $this->assertEquals('', $out);

        // Set up the course with 3 forums.
        $generator = $this->getDataGenerator();
        $course = $generator->create_course(['fullname' => 'TCourse']);
        $forum1 = $generator->create_module('forum', ['course' => $course->id, 'name' => 'TForum1']);
        $forum2 = $generator->create_module('forum', ['course' => $course->id, 'name' => 'TForum2']);
        $forum3 = $generator->create_module('forum', ['course' => $course->id, 'name' => 'TForum3']);

        // Hack the forums so they have different creation times.
        $now = time();
        $DB->set_field('forum', 'timemodified', $now - 3, ['id' => $forum1->id]);
        $DB->set_field('forum', 'timemodified', $now - 2, ['id' => $forum2->id]);
        $DB->set_field('forum', 'timemodified', $now - 1, ['id' => $forum3->id]);
        $forum2time = $now - 2;

        // Make 2 index requests.
        $search::request_index(context_course::instance($course->id), 'mod_label-activity');
        $this->waitForSecond();
        $search::request_index(context_module::instance($forum1->cmid));

        // Run with no time limit.
        $search->process_index_requests(0.0, $progress);
        $out = $progress->get_buffer();
        $progress->reset_buffer();

        // Check that it's done both areas.
        $this->assertContains(
                'Indexing requested context: Course: TCourse (search area: mod_label-activity)',
                $out);
        $this->assertContains(
                'Completed requested context: Course: TCourse (search area: mod_label-activity)',
                $out);
        $this->assertContains('Indexing requested context: Forum: TForum1', $out);
        $this->assertContains('Completed requested context: Forum: TForum1', $out);

        // Check the requests database table is now empty.
        $this->assertEquals(0, $DB->count_records('search_index_requests'));

        // Request indexing the course a couple of times.
        $search::request_index(context_course::instance($course->id), 'mod_forum-activity');
        $search::request_index(context_course::instance($course->id), 'mod_forum-post');

        // Do the processing again with a time limit and indexing delay. The time limit is too
        // small; because of the way the logic works, this means it will index 2 activities.
        $search->get_engine()->set_add_delay(0.2);
        $search->process_index_requests(0.1, $progress);
        $out = $progress->get_buffer();
        $progress->reset_buffer();

        // Confirm the right wrapper information was logged.
        $this->assertContains(
                'Indexing requested context: Course: TCourse (search area: mod_forum-activity)',
                $out);
        $this->assertContains('Stopping indexing due to time limit', $out);
        $this->assertContains(
                'Ending requested context: Course: TCourse (search area: mod_forum-activity)',
                $out);

        // Check the database table has been updated with progress.
        $records = array_values($DB->get_records('search_index_requests', null, 'searcharea'));
        $this->assertEquals('mod_forum-activity', $records[0]->partialarea);
        $this->assertEquals($forum2time, $records[0]->partialtime);

        // Run again and confirm it now finishes.
        $search->process_index_requests(0.1, $progress);
        $out = $progress->get_buffer();
        $progress->reset_buffer();
        $this->assertContains(
                'Completed requested context: Course: TCourse (search area: mod_forum-activity)',
                $out);
        $this->assertContains(
                'Completed requested context: Course: TCourse (search area: mod_forum-post)',
                $out);

        // Confirm table is now empty.
        $this->assertEquals(0, $DB->count_records('search_index_requests'));
    }
}<|MERGE_RESOLUTION|>--- conflicted
+++ resolved
@@ -262,7 +262,6 @@
     }
 
     /**
-<<<<<<< HEAD
      * Tests that documents with modified time in the future are NOT indexed (as this would cause
      * a problem by preventing it from indexing other documents modified between now and the future
      * date).
@@ -312,7 +311,9 @@
         $search->index(false);
         $added = $search->get_engine()->get_and_clear_added_documents();
         $this->assertCount(0, $added);
-=======
+    }
+
+    /**
      * Tests that indexing a specified context works correctly.
      */
     public function test_context_indexing() {
@@ -410,8 +411,6 @@
         $buffer->reset_buffer();
         $this->assertNotFalse(strpos($log, "area: Forum - posts\n  Processed 2 "));
         $this->assertTrue($result->complete);
->>>>>>> 74b7a42d
-    }
 
     /**
      * Adding this test here as get_areas_user_accesses process is the same, results just depend on the context level.
