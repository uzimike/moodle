/* calendar.less */

// Calendar colour variables defined.
$calendarEventCategoryColor: #d8bfd8 !default; // Pale purple.
$calendarEventCourseColor: #ffd3bd !default; // Pale red.
$calendarEventGlobalColor: #d6f8cd !default; // Pale green.
$calendarEventGroupColor: #fee7ae !default; // Pale yellow.
$calendarEventUserColor: #dce7ec !default; // Pale blue.

// Calendar event background colours defined.
.calendar_event_category {
    background-color: $calendarEventCategoryColor;
}
.calendar_event_course {
    background-color: $calendarEventCourseColor;
}

.calendar_event_site {
    background-color: $calendarEventGlobalColor;
}

.calendar_event_group {
    background-color: $calendarEventGroupColor;
}

.calendar_event_user {
    background-color: $calendarEventUserColor;
}

// Calendar restyling.
.path-calendar {
    .calendartable {
        width: 100%;
        table-layout: fixed;

        th,
        td {
            width: 14%;
            vertical-align: top;
            text-align: center;
            border: 0;
        }
    }

    .calendar-controls {
        .previous,
        .next,
        .current {
            display: block;
            float: left;
            width: 12%;
        }

        .previous {
            text-align: left;
            border: 1px solid transparent;
        }

        .current {
            text-align: center;
            width: 76%;
        }

        .next {
            text-align: right;
            border: 1px solid transparent;
        }

        .drop-target {
            box-sizing: border-box;
            border: 1px dashed $brand-primary;
        }
    }

    .filters {
        table {
            border-collapse: separate;
            border-spacing: 2px;
            width: 100%;
        }
    }

    .maincalendar {
        vertical-align: top;
        padding: 0;

        .bottom {
            text-align: center;
            padding: 5px 0 0 0;
        }

        .heightcontainer {
            height: 100%;
            position: relative;
        }

        .calendarmonth {
            width: 98%;
            margin: 10px auto;

            ul {
                margin: 0;
                padding: 0;

                li {
                    list-style-type: none;

                    > a {
                        @include text-truncate;
                        max-width: 100%;
                        display: inline-block;

                        &:hover {
                            text-decoration: $link-decoration;

                            .eventname {
                                text-decoration: $link-hover-decoration;
                            }
                        }
                    }

                    .icon {
                        margin-left: 0.25em;
                        margin-right: 0.25em;
                        vertical-align: initial;
                    }

                    .badge {
                        &.badge-circle {
                            width: 12px;
                            height: 12px;
                            border-radius: 6px;
                            vertical-align: middle;

                            &.calendar_event_category {
                                background-color: $calendarEventCategoryColor;
                            }
                            &.calendar_event_course {
                                background-color: $calendarEventCourseColor;
                            }

                            &.calendar_event_site {
                                background-color: $calendarEventGlobalColor;
                            }

                            &.calendar_event_group {
                                background-color: $calendarEventGroupColor;
                            }

                            &.calendar_event_user {
                                background-color: $calendarEventUserColor;
                            }
                        }
                    }
                }
            }

            td {
                height: 5em;
            }

            .clickable:hover {
                box-shadow: 0 2px 2px 0 rgba(0, 0, 0, .14), 0 3px 1px -2px rgba(0, 0, 0, .2), 0 1px 5px 0 rgba(0, 0, 0, .12);
            }
        }

        .calendar-controls {
            .previous,
            .next {
                width: 30%;
            }

            .current {
                width: 39.95%;
            }
        }

        .controls {
            width: 98%;
            margin: 10px auto;
        }

        .calendar_event_category,
        .calendar_event_course,
        .calendar_event_site,
        .calendar_event_group,
        .calendar_event_user {
            &:hover {
                a {
                    color: $link-hover-color;
                    text-decoration: $link-hover-decoration;
                }
            }
        }

        .calendar_event_category {
            border-color: $calendarEventCategoryColor;
        }

        .calendar_event_course {
            border-color: $calendarEventCourseColor;
        }

        .calendar_event_site {
            border-color: $calendarEventGlobalColor;
        }

        .calendar_event_group {
            border-color: $calendarEventGroupColor;
        }

        .calendar_event_user {
            border-color: $calendarEventUserColor;
        }

        .calendar-controls {
            .current {
                @extend .h2;
            }
        }

        .calendartable {
            td,
            li {
                padding: 0 4px 4px 4px;
            }

            li {
                text-align: left;
            }
        }

        .header {
            overflow: hidden;

            .buttons {
                float: right;
            }
        }

        .event {
            .card-header img {
                vertical-align: baseline;
            }

            .location {
                word-break: break-all;
                overflow-wrap: break-word;
            }
        }

    }
}

// Calendar export.
#page-calendar-export {
    .indent {
        padding-left: 20px;
    }
}

// Block minicalendar.
.block {
    .minicalendar {
        max-width: 280px;
        margin: 0 auto;
        width: 100%;

        th,
        td {
            padding: 2px;
            font-size: 0.8em;
            text-align: center;
        }

        td {
            &.weekend {
                @extend .text-muted;
            }

            a {
                width: 100%;
                height: 100%;
                display: block;
            }

            &.duration_global {
                border-top: 1px solid $calendarEventGlobalColor;
                border-bottom: 1px solid $calendarEventGlobalColor;

                &.duration_finish {
                    background-color: $calendarEventGlobalColor;
                }
            }

            &.duration_category {
                border-top: 1px solid $calendarEventCategoryColor;
                border-bottom: 1px solid $calendarEventCategoryColor;

                &.duration_finish {
                    background-color: $calendarEventCategoryColor;
                }
            }

            &.duration_course {
                border-top: 1px solid $calendarEventCourseColor;
                border-bottom: 1px solid $calendarEventCourseColor;

                &.duration_finish {
                    background-color: $calendarEventCourseColor;
                }
            }

            &.duration_group {
                border-top: 1px solid $calendarEventGroupColor;
                border-bottom: 1px solid $calendarEventGroupColor;

                &.duration_finish {
                    background-color: $calendarEventGroupColor;
                }
            }

            &.duration_user {
                border-top: 1px solid $calendarEventUserColor;
                border-bottom: 1px solid $calendarEventUserColor;

                &.duration_finish {
                    background-color: $calendarEventUserColor;
                }
            }
        }

        caption {
            font-size: inherit;
            font-weight: inherit;
            line-height: inherit;
            text-align: center;
        }
    }

    .calendar-controls {
        .previous,
        .current,
        .next {
            display: block;
            float: left;
        }

        .previous {
            text-align: left;
            width: 12%;
        }

        .current {
            text-align: center;
            width: 76%;
        }

        .next {
            text-align: right;
            width: 12%;
        }
    }

    .calendar_filters {
        ul {
            list-style: none;
            margin: 0;
            padding: 0;
        }

        li {
            margin-bottom: 0.2em;

            span {
                img {
                    padding: 0 0.2em;
                    margin: 0;
                }
            }
            .icon {
                vertical-align: initial;
                margin: 0 0.1rem 0 0.4rem;
            }

            > a {
                &:hover {
                    text-decoration: $link-decoration;

                    .eventname {
                        text-decoration: $link-hover-decoration;
                    }
                }
            }
        }
    }

    .content {
        h3 {
            &.eventskey {
                margin-top: 0.5em;
            }
        }
    }
}

/* Display month name above the calendar */
table.calendartable caption {
    caption-side: top;
}

@media (min-width: 768px) {
    #page-calender-view {
        .container-fluid {
            min-width: 1024px;
        }
    }
}

.calendarwrapper {
    position: relative;
}

.day-popover-content {
    &:empty + .day-popover-alternate {
        display: block;
    }
}

<<<<<<< HEAD
.location-content {
    overflow-wrap: break-word;
}
=======
.summary-modal-container {
    .description-content {
        overflow-wrap: break-word;
        > p {
            margin: 0;
        }
    }
>>>>>>> 2eb50349

.description-content {
    > p {
        margin: 0;
    }
}<|MERGE_RESOLUTION|>--- conflicted
+++ resolved
@@ -427,21 +427,12 @@
     }
 }
 
-<<<<<<< HEAD
 .location-content {
     overflow-wrap: break-word;
 }
-=======
-.summary-modal-container {
-    .description-content {
-        overflow-wrap: break-word;
-        > p {
-            margin: 0;
-        }
-    }
->>>>>>> 2eb50349
 
 .description-content {
+    overflow-wrap: break-word;
     > p {
         margin: 0;
     }
