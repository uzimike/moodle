--- conflicted
+++ resolved
@@ -5499,6 +5499,9 @@
 .fitem.disabled .filepicker-filelist,
 .fitem.disabled .filemanager-container {
   background-color: #ebebe4;
+}
+.fitem.disabled .fp-btn-choose {
+  color: #999;
 }
 .fitem.disabled .filepicker-filelist .filepicker-filename {
   display: none;
@@ -15887,23 +15890,6 @@
 button.yui3-button.closebutton:hover {
   background-position: 0 0;
 }
-<<<<<<< HEAD
-.user-enroller-panel .uep-search-results .user .options .enrol,
-.user-enroller-panel .uep-search-results .cohort .options .enrol {
-  padding: 0 6px;
-  font-size: 10.5px;
-  -webkit-border-radius: 3px;
-  -moz-border-radius: 3px;
-  border-radius: 3px;
-}
-.user-enroller-panel .uep-search-results .user .options .enrol .label,
-.user-enroller-panel .uep-search-results .cohort .options .enrol .label,
-.user-enroller-panel .uep-search-results .user .options .enrol .badge,
-.user-enroller-panel .uep-search-results .cohort .options .enrol .badge {
-  top: 0;
-}
-=======
->>>>>>> d9a1d683
 .gradetreebox h4 {
   font-size: 14px;
 }
