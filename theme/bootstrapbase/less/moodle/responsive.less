/* responsive.less */

// Should probably be moved to relevant .less files
// after 4095 selector issue is solved

@media (min-width: 980px) {
    .dir-rtl .navbar .nav.pull-right,
    .dir-rtl .navbar .logininfo {
        float: left;
    }
    .dir-rtl .navbar .nav {
        float: right;
        & > li {
            float: right;
        }
    }
}

@media (min-width: 980px) and (max-width: 1199px) {
    // Wider form labels.
    .form-item .form-label,
    .mform .fitem div.fitemtitle,
    .userprofile dl.list dt,
    .form-horizontal .control-label {
        width: @horizontalComponentOffset980 - 20px;
    }
    .form-item .form-setting,
    .form-item .form-description,
    .mform .fitem .felement,
    #page-mod-forum-search .c1,
    .mform .fdescription.required,
    .userprofile dl.list dd,
    .form-horizontal .controls {
        margin-left: @horizontalComponentOffset980;
    }
    .dir-rtl {
        .form-item .form-setting,
        .form-item .form-description,
        .mform .fitem .felement,
        .mform .fdescription.required,
        .userprofile dl.list dd,
        .form-horizontal .controls {
            margin-right: @horizontalComponentOffset980;
        }
    }
    #page-mod-forum-search.dir-lrt .c1 {
        margin-right: @horizontalComponentOffset980;
    }
    .path-admin .buttons,
    .form-buttons {
        padding-left: @horizontalComponentOffset980;
    }
}

@media (max-width: 873px) {
    .file-picker .fp-repo-area {
        width: 100%;
        height: auto;
        max-height: 220px;
        y-scroll: auto;
        float: none;
        border: 0px;
    }
    .file-picker .fp-repo-items {
        width: 100%;
        float: none;
    }
    .file-picker .fp-login-form .fp-login-input label {
        text-align: left;
    }
    .dir-rtl .file-picker .fp-login-form .fp-login-input label {
        text-align: right;
    }
    .file-picker .fp-content form td {
        display: block;
        width: 100%;
        text-align: left;
    }
    .dir-rtl .file-picker .fp-content form td {
        text-align: right;
    }
    .fp-content .mdl-right {
        text-align: left;
    }
    .dir-rtl .fp-content .mdl-right {
        text-align: right;
    }

    .fp-repo-items .fp-navbar {
        border-top: 1px solid rgb(187, 187, 187);
    }

    .dir-rtl {
        .userprofile dl.list dt,
        .userprofile dl.list dd {
            float: none;
            text-align: right;
            margin-right: 0;
        }
    }

    .fp-formset div {
        height: auto;
    }
}

@media (min-width: 1200px) {
    // Editor on question page
    .path-question {
        #id_answerhdr div.fitem_feditor {
            padding-right: 6px;
        }
    }
    // Login page.
    .loginbox.twocolumns .loginpanel {
        margin-left: 0;
    }
    .loginbox.twocolumns .loginpanel,
    .loginbox.twocolumns .signuppanel {
        width: 48.717948717948715%;
       *width: 48.664757228587014%;
   }
    // Wider form labels.
    .form-item .form-label,
    .mform .fitem div.fitemtitle,
    .userprofile dl.list dt,
    .form-horizontal .control-label {
        width: @horizontalComponentOffset1200 - 20px;
    }
    .form-item .form-setting,
    .form-item .form-description,
    .mform .fitem .felement,
    #page-mod-forum-search .c1,
    .mform .fdescription.required,
    .userprofile dl.list dd,
    .form-horizontal .controls {
        margin-left: @horizontalComponentOffset1200;
    }
    .dir-rtl {
        .form-item .form-setting,
        .form-item .form-description,
        .mform .fitem .felement,
        .mform .fdescription.required,
        .userprofile dl.list dd,
        .form-horizontal .controls {
            margin-right: (@horizontalComponentOffset1200 - 100px);
        }
        #page-mod-forum-search .c1 {
            margin-right: @horizontalComponentOffset1200;
        }
        .form-item .form-label,
        .mform .fitem div.fitemtitle,
        .userprofile dl.list dt,
        .form-horizontal .control-label {
            width: (@horizontalComponentOffset1200 - 120px);
        }

    }
    .path-admin .buttons,
    .form-buttons {
        padding-left: @horizontalComponentOffset1200;
    }
    .dir-rtl {
        .path-admin .buttons,
        .form-buttons {
            padding-right: @horizontalComponentOffset1200;
        }
    }

    // Core empty block regions.
    .fluid-span (@columns) {
        .fluid-span-full(@columns, @fluidGridColumnWidth1200, @fluidGridGutterWidth1200);
    }
    .empty-region-side-post.used-region-side-pre, // Post region is empty and pre region is in use.
    .jsenabled.docked-region-side-post.used-region-side-pre { // All post blocks docked and pre region is in use.
        #region-main.span8 {
            /** increase the span size by 1 **/
            .fluid-span(9);
        }
        #block-region-side-pre.span4 {
            /** decrease the span size by 1 **/
            .fluid-span(3);
        }
    }
}

@media (min-width: 980px) {
    .loginbox.twocolumns .loginpanel {
        margin-left: 0;
    }
    .loginbox.twocolumns .loginpanel,
    .loginbox.twocolumns .signuppanel {
        width: 48.617948717948715%;
       *width: 48.664757228587014%;
   }
}

@media (min-width: 768px) and (max-width: 979px) {
    // Login page.
    .loginbox.twocolumns .loginpanel {
          margin-left: 0;
    }
    .loginbox.twocolumns .loginpanel,
    .loginbox.twocolumns .signuppanel {
        width: 48.61878453038674%;
        *width: 48.56559304102504%;
    }
    // Core empty block regions.
    .fluid-span (@columns) {
        .fluid-span-full(@columns, @fluidGridColumnWidth768, @fluidGridGutterWidth768);
    }
    .empty-region-side-post.used-region-side-pre, // Post region is empty and pre region is in use.
    .jsenabled.docked-region-side-post.used-region-side-pre { // All post blocks docked and pre region is in use.
        #region-main.span8 {
            /** increase the span size by 1 **/
            .fluid-span(9);
        }
        #block-region-side-pre.span4 {
            /** decrease the span size by 1 **/
            .fluid-span(3);
        }
    }
}

@media (max-width: 767px) {
     .loginbox.twocolumns .loginpanel,
     .loginbox.twocolumns .signuppanel {
         display: block;
         float: none;
         width: 100%;
         margin-left: 0;
         .box-sizing(border-box);
     }
     #page-mod-quiz-edit div.quizcontents,
    .questionbankwindow.block {
        width: 100%;
        float: none;
    }
    #page-mod-quiz-edit #block-region-side-pre,
    #page-mod-quiz-edit #block-region-side-post {
        clear: both;
    }

 }

@media (max-width: 480px) {
    // make tabs act like nav-stacked
    // (mostly) copied from bootstrap/navs.less
    .nav-tabs > li {
        float: none;
    }
    .nav-tabs > li > a {
        margin-right: 0; // no need for the gap between nav items
    }
    .nav-tabs {
        border-bottom: 0;
    }
    .nav-tabs > li > a {
        border: 1px solid #ddd;
        .border-radius(0);
    }
    .nav-tabs > .active > a,
    .nav-tabs > .active > a:hover {
        border: 1px solid #ddd;
    }
    .nav-tabs > li:first-child > a {
        .border-top-radius(4px);
    }
    .nav-tabs > li:last-child > a {
        .border-bottom-radius(4px);
    }
    .nav-tabs > li > a:hover,
    .nav-tabs > li > a:focus {
        border-color: #ddd;
        z-index: 2;
    }
    .fp-content-center {
        display: block;
        vertical-align: top;
    }
    .course-content ul.topics li.section,
    .course-content ul.topics li.section .content,
    .course-content ul.weeks li.section .content,
    .course-content ul.weeks li.section,
    .course-content ul.section {
        margin-right: 0;
        margin-left: 0;
        padding: 0;
    }
    .activityinstance {
        display: block;
    }
    .editing .course-content .section .activity {
        margin-bottom: 0.2em;
        padding-bottom: 0.2em;
        border-bottom: thin solid #eee;
    }
    .course-content .section .activity .commands {
        text-align: right;
    }
    /** Handles display of the activity chooser on small screens **/
    .jsenabled .choosercontainer #chooseform .alloptions {
        max-width: 100%;
    }
    .jsenabled .choosercontainer #chooseform .instruction,
    .jsenabled .choosercontainer #chooseform .typesummary {
        position:static;
    }
    .que .info {
        float: none;
        width: auto;
    }
    .que .content {
        margin: 0;
    }
    .path-mod-choice .horizontal  .choices .option {
        display: block;
    }
    .path-mod-forum .forumsearch #search {
        width: 120px;
    }
    .path-mod-forum .forumheaderlist .picture {
        display: none;
    }
}

// Stuart's 2,1,3 layout
@media (min-width : 768px) {
  .row-fluid .desktop-first-column {
      margin-left: 0;
  }
  #page-navbar .breadcrumb-button {
      display: inline;
  }
}
@media (max-width : 767px) {
  .row-fluid .desktop-first-column {
      clear: right;
  }
}
// Forms
@media (max-width: 767px) {
  // Remove the horizontal form styles
    .form-item .form-label,
    .mform .fitem div.fitemtitle {
    // copied from .control-label {
      float: none;
      width: auto;
      padding-top: 0;
      text-align: left;
    }
    .form-item .form-label label{
        display: inline-block;
        margin-right: .5em;
    }
    .form-item .form-setting .form-checkbox {
        margin-top: 0;
    }
    .form-label span.form-shortname {
        display: inline-block;
    }
    .form-item .form-setting,
    .mform .fitem .felement,
    .path-backup .mform .fitem .felement,
    .mform .fdescription.required,
    .form-item .form-description {
      margin-left: 0;
    }
    table#form td.submit,
    .form-buttons,
    #fitem_id_submitbutton,
    .fp-content-center form + div,
    #fgroup_id_buttonar,
    .form-horizontal .form-actions,
    .fitem_fsubmit .felement.fsubmit {
      padding-left: 10px;
      padding-right: 10px;
    }
    #helppopupbox {
        width: auto !important;
        left: 0 !important;
    }
}
// Shrink calender when short on space in block
@media (min-width : 768px) and (max-width: 979px) {
    .block_calendar_month .content,
    .block .minicalendar td {
        padding-left: 0;
        padding-right: 0;
    }
}

.dir-rtl {
    .dropdown-menu {
        right:0;
        left:auto;
        margin-right: 0px;
    }
    .navbar .nav > li > .dropdown-menu:before {
        right:9px;
        left:auto;
    }
    .navbar .nav > li > .dropdown-menu:after {
        right: 10px;
        left:auto;
    }
    .dropdown-submenu > a:after {
        margin-right: 0;
        margin-left: -10px;
        float: left;
        border-right-color: #ccc;
        border-left-color: transparent;
        border-width: 5px 5px 5px 0px;
    }
    .dropdown-submenu > .dropdown-menu {
        right:100%;
        left:auto;
    }
}

@media (max-width: 979px) {
    .nav-collapse {
         height: 0;
        .nav > li > a {
            color: @grayDark;
        }
        .nav > li > a:hover,
        .nav > li > a:focus,
        .dropdown-menu a:hover,
        .dropdown-menu a:focus,
        .dropdown-submenu a:focus,
        .dropdown-submenu a:hover,
        .dropdown-submenu a:active,
        .dropdown-menu > li > a:hover,
        .dropdown-menu > li > a:focus,
        {
            background-image: none;
            color: @grayDark;
        }
    }
    .nav-collapse.active {
        height: auto;
    }
    .path-mod-data .box > table > tbody > tr > td {
        display: block;
    }
    .path-mod-forum .forumheaderlist {
        thead .header {
            font-weight: normal;
            font-size: round(@fontSizeSmall);
        }
        .discussion {
            .author, .replies, .lastpost {
                font-size: round(@fontSizeSmall);
            }
            .replies .unread a {
                padding: 0;
            }
        }
    }

    .navbar {
        .nav-collapse.active {
<<<<<<< HEAD
            border-top: 1px solid @navbarBorder;
            box-shadow: 0px -8px 24px rgba(0, 0, 0, 0.125);
            &.pull-left,
            &.pull-right {
                float: none;
            }
            > .nav {
                margin: 0;

                // Add padding to first-level links.
                > li > a {
                    padding-left: 20px;
                    border-radius: 0px;
                }
                .dropdown-menu {
                    margin: 0px 0px 0px 15px;
                    li > a {
                        border-radius: 0px;
                    }
                }
            }

            .nav, .nav .dropdown-menu {
                .dropdown-submenu {
                    .dropdown-toggle {
                        &:after {
                            display: inline-block;
                            float: none;
                            .caret();
                            border-top-color: @navbarBorder;
                            margin-left: 4px;
                            margin-top: 8px;
                        }
                    }

                    &.open {
                        > a {
                            background-color: @navbarBackground;
                        }
                    }

                    // Suppress showing of submenu menu content on hover.
                    &:hover {
                        .dropdown-menu {
                            display: none;
                        }
                        &.open {
                            > a {
                                background: @navbarBackground;
                            }
                            > .dropdown-menu,
                            .open > .dropdown-menu {
                                display: block;
                            }
                        }
                    }
=======
            .nav,
            .nav .dropdown-menu {
                .divider {
                    width: auto;
                    display: block;
                    height: 0px;
                    margin: 4px 1px;
                    border-left: 0px none;
                    border-right: 0px none;
                    border-top: 1px solid @navbarBorder;
                    border-bottom: 1px solid @navbarBackgroundHighlight;
>>>>>>> 1ee45d68
                }
            }
        }
    }
}

@media (max-width: 767px) {
// Resize, reflow file-picker on small devices
   #filesskin .yui3-panel,
   #filesskin .file-picker.fp-generallayout {
        width: 100%;
        left: 0;
    }
    .userprofile dl.list {
    // copied from dl-horizontal in bootstrap/repsonsive.less
        dt {
          float: none;
          clear: none;
          width: auto;
          text-align: left;
        }
        dd {
          margin-left: 0;
        }
    }
    // Reset the alignment for required label to display inline on mobile devices
    #page-mod-wiki-create .mform .fitem div.fitemtitle {
        float: left;
    }

  // GRID & CONTAINERS
  // -----------------
  // Remove width from containers
  .container {
    width: auto;
  }
  // Fluid rows
  .row-fluid {
    width: 100%;
  }
  .row-fluid .span8.pull-right,
  .row-fluid .span9.pull-right {
    float: none;
  }
  // Undo negative margin on rows and thumbnails
  .row {
    margin-left: 0;
  }
  // Make all grid-sized elements block level again
  [class*="span"],
  .row-fluid [class*="span"] {
    float: none;
    display: block;
    width: 100%;
    margin-left: 0;
    .box-sizing(border-box);
  }

    // We need to specify a more specific selector to reset the width for
    // cases when we have content in the side-pre blockregion but not in the
    // side-post blockregion as there are more specific selectors in
    // core.less which take precedence which break responsiveness.
    .empty-region-side-post.used-region-side-pre, // Post region is empty and pre region is in use.
    .jsenabled.docked-region-side-post.used-region-side-pre { // All post blocks docked and pre region is in use.
        #block-region-side-pre.span4,
        #region-main.span8 {
            .fluid-span(12);
        }
    }

  .row-fluid .span12 {
    width: 100%;
    .box-sizing(border-box);
  }
  .row-fluid [class*="offset"]:first-child {
    margin-left: 0;
  }
  div[role=main] {
      margin-bottom: 1em;
  }
    .coursebox {
        .info {
            .name {
                a {
                    background-position: 0 13px;
                }
            }
        }
    }
    .category-browse {
        .coursebox {
            .info {
                .name {
                    a {
                        background-position: 0 13px;
                    }
                }
            }
        }
    }
}

// All widths between 1200px and 1600px
@media (min-width: 1200px) and (max-width: 1600px) {
    .fluid-span (@columns) {
        .fluid-span-full(@columns, @fluidGridColumnWidth1200, @fluidGridGutterWidth1200);
    }
    // CSS for the course management pages.
    #course-category-listings.columns-3 {
        background-color: @tableBackground;
        border:0;

        #category-listing,
        #course-listing {
            .fluid-span(6);
            margin-left: @fluidGridGutterWidth1200;
            *margin-left: @fluidGridGutterWidth1200 - (.5 / @gridRowWidth * 100 * 1%);
            &:first-child {
                margin-left: 0;
            }
        }
        #course-detail {
            .fluid-span(12);
            margin: 1em 0 0;
        }
    }
}

// All widths up to 1199px.
@media (max-width: 1199px) {

    // Editor on question pages
    .path-question {
        #id_answerhdr div.fitem {
            padding-right: 6px;
            padding-left: 4px;
        }
    }
    // CSS for the course management pages.
    #course-category-listings.columns-3 {
        background-color: @tableBackground;
        border:0;
        #category-listing,
        #course-listing,
        #course-detail {
            .fluid-span(12);
            margin: 0 0 1em 0;
        }
    }

    #page-mod-forum-discuss .discussioncontrols {
        text-align: right;
        .discussioncontrol {
            float: none;
            width: auto;
            display: inline-block;
            margin: 0 3px 0.5em;
            select,
            input {
                margin-bottom: 0;
            }
            &.movediscussion {
                margin-right: 0;
                padding-right: 0;
            }
        }
    }

   #page-mod-forum-discuss.dir-rtl .discussioncontrols {
       text-align: left;
   }
}


// File Picker.
@media (max-width: 768px) {
    .fp-forminset .control-group .controls {
        margin-left: 0;
    }
    .dir-rtl .fp-formset .control-group {
        label.control-label {
            text-align: right;
            float: none;
        }
    }
    .dir-rtl .fp-forminset .control-group {
        label.control-label {
            text-align: right;
            float: none;
        }
        .controls {
            margin-right: 0;
        }
    }
}<|MERGE_RESOLUTION|>--- conflicted
+++ resolved
@@ -461,7 +461,6 @@
 
     .navbar {
         .nav-collapse.active {
-<<<<<<< HEAD
             border-top: 1px solid @navbarBorder;
             box-shadow: 0px -8px 24px rgba(0, 0, 0, 0.125);
             &.pull-left,
@@ -518,9 +517,7 @@
                             }
                         }
                     }
-=======
-            .nav,
-            .nav .dropdown-menu {
+                }
                 .divider {
                     width: auto;
                     display: block;
@@ -530,7 +527,6 @@
                     border-right: 0px none;
                     border-top: 1px solid @navbarBorder;
                     border-bottom: 1px solid @navbarBackgroundHighlight;
->>>>>>> 1ee45d68
                 }
             }
         }
