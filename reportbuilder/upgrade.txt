--- conflicted
+++ resolved
@@ -8,9 +8,6 @@
     - add_all_from_entity() to add all columns/filters/conditions from the given entity to the report at once
     - add_all_from_entities() to add all columns/filters/conditions from all the entities added to the report at once
 * New database helper methods for generating multiple unique values: `generate_aliases` and `generate_param_names`
-<<<<<<< HEAD
 * The base aggregation `format_value` method has a `$columntype` argument in order to preserve type during aggregation. When
   defining column callbacks, strict typing will now be preserved in your callback methods when the column is being aggregated
-=======
-* The method `get_joins()` in the base entity class is now public, allowing for easier joins within reports
->>>>>>> 5274ee5a
+* The method `get_joins()` in the base entity class is now public, allowing for easier joins within reports