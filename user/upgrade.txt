--- conflicted
+++ resolved
@@ -2,19 +2,15 @@
 
 === 4.3 ===
 
-<<<<<<< HEAD
 * Added new methods:
  - `core_user::get_profile_picture` for retrieving user picture.
  - `core_user::get_profile_url` for retrieving profile url.
  - `core_user::get_fullname` for retrieving user full name.
-
-=======
 * The `core_user/repository` Javascript module now exports new methods for manipulating user preferences:
   - `[get|set]UserPreference`
   - `[get|set]UserPreferences`
 * The external `core_user_set_user_preferences` method will now default the `userid` property of each preference to
   that of the current user, if omitted
->>>>>>> dea64fa2
 * The following previously deprecated methods have been removed and can no longer be used:
   - `profile_display_fields`
   - `profile_edit_category`
