<?php
// This file is part of Moodle - http://moodle.org/
//
// Moodle is free software: you can redistribute it and/or modify
// it under the terms of the GNU General Public License as published by
// the Free Software Foundation, either version 3 of the License, or
// (at your option) any later version.
//
// Moodle is distributed in the hope that it will be useful,
// but WITHOUT ANY WARRANTY; without even the implied warranty of
// MERCHANTABILITY or FITNESS FOR A PARTICULAR PURPOSE.  See the
// GNU General Public License for more details.
//
// You should have received a copy of the GNU General Public License
// along with Moodle.  If not, see <http://www.gnu.org/licenses/>.

/**
 * Question type class for the drag-and-drop images onto images question type.
 *
 * @package    qtype
 * @subpackage ddimageortext
 * @copyright  2009 The Open University
 * @license    http://www.gnu.org/copyleft/gpl.html GNU GPL v3 or later
 */


defined('MOODLE_INTERNAL') || die();

require_once($CFG->dirroot . '/question/type/ddimageortext/questiontypebase.php');

define('QTYPE_DDIMAGEORTEXT_BGIMAGE_MAXWIDTH', 600);
define('QTYPE_DDIMAGEORTEXT_BGIMAGE_MAXHEIGHT', 400);
define('QTYPE_DDIMAGEORTEXT_DRAGIMAGE_MAXWIDTH', 150);
define('QTYPE_DDIMAGEORTEXT_DRAGIMAGE_MAXHEIGHT', 100);

/**
 * The drag-and-drop words into sentences question type class.
 *
 * @copyright  2009 The Open University
 * @license    http://www.gnu.org/copyleft/gpl.html GNU GPL v3 or later
 */
class qtype_ddimageortext extends qtype_ddtoimage_base {

    protected function make_choice($dragdata) {
        return new qtype_ddimageortext_drag_item($dragdata->label, $dragdata->no,
                                        $dragdata->draggroup, $dragdata->infinite, $dragdata->id);
    }

    protected function make_place($dropzonedata) {
        return new qtype_ddimageortext_drop_zone($dropzonedata->label, $dropzonedata->no,
                                                    $dropzonedata->group,
                                                    $dropzonedata->xleft, $dropzonedata->ytop);
    }

    protected function make_hint($hint) {
        return question_hint_with_parts::load_from_record($hint);
    }

    public function save_question_options($formdata) {
        global $DB, $USER;
        $context = $formdata->context;

        $options = $DB->get_record('qtype_ddimageortext', array('questionid' => $formdata->id));
        if (!$options) {
            $options = new stdClass();
            $options->questionid = $formdata->id;
            $options->correctfeedback = '';
            $options->partiallycorrectfeedback = '';
            $options->incorrectfeedback = '';
            $options->id = $DB->insert_record('qtype_ddimageortext', $options);
        }

        $options->shuffleanswers = !empty($formdata->shuffleanswers);
        $options = $this->save_combined_feedback_helper($options, $formdata, $context, true);
        $this->save_hints($formdata, true);
        $DB->update_record('qtype_ddimageortext', $options);
        $DB->delete_records('qtype_ddimageortext_drops', array('questionid' => $formdata->id));
        foreach (array_keys($formdata->drops) as $dropno) {
            if ($formdata->drops[$dropno]['choice'] == 0) {
                continue;
            }
            $drop = new stdClass();
            $drop->questionid = $formdata->id;
            $drop->no = $dropno + 1;
            $drop->xleft = $formdata->drops[$dropno]['xleft'];
            $drop->ytop = $formdata->drops[$dropno]['ytop'];
            $drop->choice = $formdata->drops[$dropno]['choice'];
            $drop->label = $formdata->drops[$dropno]['droplabel'];

            $DB->insert_record('qtype_ddimageortext_drops', $drop);
        }

        //an array of drag no -> drag id
        $olddragids = $DB->get_records_menu('qtype_ddimageortext_drags',
                                    array('questionid' => $formdata->id),
                                    '', 'no, id');
        foreach (array_keys($formdata->drags) as $dragno) {
            $info = file_get_draft_area_info($formdata->dragitem[$dragno]);
            if ($info['filecount'] > 0 || (trim($formdata->drags[$dragno]['draglabel'])!='')) {
                $draftitemid = $formdata->dragitem[$dragno];

                $drag = new stdClass();
                $drag->questionid = $formdata->id;
                $drag->no = $dragno + 1;
                $drag->draggroup = $formdata->drags[$dragno]['draggroup'];
                $drag->infinite = empty($formdata->drags[$dragno]['infinite'])? 0 : 1;
                $drag->label = $formdata->drags[$dragno]['draglabel'];

                if (isset($olddragids[$dragno +1])) {
                    $drag->id = $olddragids[$dragno +1];
                    unset($olddragids[$dragno +1]);
                    $DB->update_record('qtype_ddimageortext_drags', $drag);
                } else {
                    $drag->id = $DB->insert_record('qtype_ddimageortext_drags', $drag);
                }

                if ($formdata->dragitemtype[$dragno] == 'image') {
                    self::constrain_image_size_in_draft_area($draftitemid,
                                        QTYPE_DDIMAGEORTEXT_DRAGIMAGE_MAXWIDTH,
                                        QTYPE_DDIMAGEORTEXT_DRAGIMAGE_MAXHEIGHT);
                    file_save_draft_area_files($draftitemid, $formdata->context->id,
                                        'qtype_ddimageortext', 'dragimage', $drag->id,
                                        array('subdirs' => 0, 'maxbytes' => 0, 'maxfiles' => 1));
                } else {
                    //delete any existing files for draggable text item type
                    $fs = get_file_storage();
                    $fs->delete_area_files($formdata->context->id, 'qtype_ddimageortext',
                                                                'dragimage', $drag->id);
                }

            }

        }
        if (!empty($olddragids)) {
            list($sql, $params) = $DB->get_in_or_equal(array_values($olddragids));
            $DB->delete_records_select('qtype_ddimageortext_drags', "id $sql", $params);
        }

        self::constrain_image_size_in_draft_area($formdata->bgimage,
                                                    QTYPE_DDIMAGEORTEXT_BGIMAGE_MAXWIDTH,
                                                    QTYPE_DDIMAGEORTEXT_BGIMAGE_MAXHEIGHT);
        file_save_draft_area_files($formdata->bgimage, $formdata->context->id,
                                    'qtype_ddimageortext', 'bgimage', $formdata->id,
                                    array('subdirs' => 0, 'maxbytes' => 0, 'maxfiles' => 1));
    }
    public function move_files($questionid, $oldcontextid, $newcontextid) {
        global $DB;
        $fs = get_file_storage();

        parent::move_files($questionid, $oldcontextid, $newcontextid);
        $fs->move_area_files_to_new_context($oldcontextid,
                                    $newcontextid, 'qtype_ddimageortext', 'bgimage', $questionid);
        $dragids = $DB->get_records_menu('qtype_ddimageortext_drags',
                                                array('questionid' => $questionid), 'id', 'id,1');
        foreach ($dragids as $dragid => $notused) {
            $fs->move_area_files_to_new_context($oldcontextid,
                                    $newcontextid, 'qtype_ddimageortext', 'dragimage', $dragid);
        }

        $this->move_files_in_combined_feedback($questionid, $oldcontextid, $newcontextid);
    }

    /**
     * Delete all the files belonging to this question.
     * @param int $questionid the question being deleted.
     * @param int $contextid the context the question is in.
     */

    protected function delete_files($questionid, $contextid) {
        global $DB;
        $fs = get_file_storage();

        parent::delete_files($questionid, $contextid);

        $dragids = $DB->get_records_menu('qtype_ddimageortext_drags',
                                                array('questionid' => $questionid), 'id', 'id,1');
        foreach ($dragids as $dragid => $notused) {
            $fs->delete_area_files($contextid, 'qtype_ddimageortext', 'dragimage', $dragid);
        }

        $this->delete_files_in_combined_feedback($questionid, $contextid);
    }


    public function export_to_xml($question, $format, $extra = null) {
        $fs = get_file_storage();
        $contextid = $question->contextid;
        $output = '';

        if ($question->options->shuffleanswers) {
            $output .= "    <shuffleanswers/>\n";
        }
<<<<<<< HEAD
        $output .= $format->write_combined_feedback($question->options);
=======
        $output .= $format->write_combined_feedback($question->options,
                                                    $question->id,
                                                    $question->contextid);
>>>>>>> d36f336d
        $output .= $format->write_hints($question);
        $files = $fs->get_area_files($contextid, 'qtype_ddimageortext', 'bgimage', $question->id);
        $output .= "    ".$this->write_files($files, 2)."\n";;

        foreach ($question->options->drags as $drag) {
            $files =
                    $fs->get_area_files($contextid, 'qtype_ddimageortext', 'dragimage', $drag->id);
            $output .= "    <drag>\n";
            $output .= "      <no>{$drag->no}</no>\n";
            $output .= $format->writetext($drag->label, 3)."\n";
            $output .= "      <draggroup>{$drag->draggroup}</draggroup>\n";
            if ($drag->infinite) {
                $output .= "      <infinite/>\n";
            }
            $output .= $this->write_files($files, 3);
            $output .= "    </drag>\n";
        }
        foreach ($question->options->drops as $drop) {
            $output .= "    <drop>\n";
            $output .= $format->writetext($drop->label, 3);
            $output .= "      <no>{$drop->no}</no>\n";
            $output .= "      <choice>{$drop->choice}</choice>\n";
            $output .= "      <xleft>{$drop->xleft}</xleft>\n";
            $output .= "      <ytop>{$drop->ytop}</ytop>\n";
            $output .= "    </drop>\n";
        }

        return $output;
    }

    public function import_from_xml($data, $question, $format, $extra=null) {
        if (!isset($data['@']['type']) || $data['@']['type'] != 'ddimageortext') {
            return false;
        }

        $question = $format->import_headers($data);
        $question->qtype = 'ddimageortext';

        $question->shuffleanswers = array_key_exists('shuffleanswers',
                                                    $format->getpath($data, array('#'), array()));

        $filexml = $format->getpath($data, array('#', 'file'), array());
        $question->bgimage = $this->import_files_to_draft_file_area($format, $filexml);
        $drags = $data['#']['drag'];
        $question->drags = array();

        foreach ($drags as $dragxml) {
            $dragno = $format->getpath($dragxml, array('#', 'no', 0, '#'), 0);
            $dragindex = $dragno -1;
            $question->drags[$dragindex] = array();
            $question->drags[$dragindex]['draglabel'] =
                        $format->getpath($dragxml, array('#', 'text', 0, '#'), '', true);
            $question->drags[$dragindex]['infinite'] = array_key_exists('infinite', $dragxml['#']);
            $question->drags[$dragindex]['draggroup'] =
                        $format->getpath($dragxml, array('#', 'draggroup', 0, '#'), 1);
            $filexml = $format->getpath($dragxml, array('#', 'file'), array());
            $question->dragitem[$dragindex] =
                                        $this->import_files_to_draft_file_area($format, $filexml);
            if (count($filexml)) {
                $question->dragitemtype[$dragindex] = 'image';
            } else {
                $question->dragitemtype[$dragindex] = 'word';
            }
        }

        $drops = $data['#']['drop'];
        $question->drops = array();
        foreach ($drops as $dropxml) {
            $dropno = $format->getpath($dropxml, array('#', 'no', 0, '#'), 0);
            $dropindex = $dropno -1;
            $question->drops[$dropindex] = array();
            $question->drops[$dropindex]['choice'] =
                        $format->getpath($dropxml, array('#', 'choice', 0, '#'), 0);
            $question->drops[$dropindex]['droplabel'] =
                        $format->getpath($dropxml, array('#', 'text', 0, '#'), '', true);
            $question->drops[$dropindex]['xleft'] =
                        $format->getpath($dropxml, array('#', 'xleft', 0, '#'), '');
            $question->drops[$dropindex]['ytop'] =
                        $format->getpath($dropxml, array('#', 'ytop', 0, '#'), '');
        }

        $format->import_combined_feedback($question, $data, true);
        $format->import_hints($question, $data, true);

        return $question;
    }

}<|MERGE_RESOLUTION|>--- conflicted
+++ resolved
@@ -190,13 +190,9 @@
         if ($question->options->shuffleanswers) {
             $output .= "    <shuffleanswers/>\n";
         }
-<<<<<<< HEAD
-        $output .= $format->write_combined_feedback($question->options);
-=======
         $output .= $format->write_combined_feedback($question->options,
                                                     $question->id,
                                                     $question->contextid);
->>>>>>> d36f336d
         $output .= $format->write_hints($question);
         $files = $fs->get_area_files($contextid, 'qtype_ddimageortext', 'bgimage', $question->id);
         $output .= "    ".$this->write_files($files, 2)."\n";;
