<?php
// This file is part of Moodle - http://moodle.org/
//
// Moodle is free software: you can redistribute it and/or modify
// it under the terms of the GNU General Public License as published by
// the Free Software Foundation, either version 3 of the License, or
// (at your option) any later version.
//
// Moodle is distributed in the hope that it will be useful,
// but WITHOUT ANY WARRANTY; without even the implied warranty of
// MERCHANTABILITY or FITNESS FOR A PARTICULAR PURPOSE.  See the
// GNU General Public License for more details.
//
// You should have received a copy of the GNU General Public License
// along with Moodle.  If not, see <http://www.gnu.org/licenses/>.

/**
 * Question statistics calculator class. Used in the quiz statistics report but also available for use elsewhere.
 *
 * @package    core
 * @subpackage questionbank
 * @copyright  2013 Open University
 * @author     Jamie Pratt <me@jamiep.org>
 * @license    http://www.gnu.org/copyleft/gpl.html GNU GPL v3 or later
 */

namespace core_question\statistics\questions;
defined('MOODLE_INTERNAL') || die();

/**
 * This class has methods to compute the question statistics from the raw data.
 *
 * @copyright 2013 Open University
 * @author    Jamie Pratt <me@jamiep.org>
 * @license   http://www.gnu.org/copyleft/gpl.html GNU GPL v3 or later
 */
class calculator {

    /**
     * @var calculated[]
     */
    public $questionstats = array();

    /**
     * @var calculated_for_subquestion[]
     */
    public $subquestionstats = array();

    /**
     * @var float
     */
    protected $sumofmarkvariance = 0;

    protected $randomselectors = array();

    /**
     * Constructor.
     *
     * @param object[] questions to analyze, keyed by slot, also analyses sub questions for random questions.
     *                              we expect some extra fields - slot, maxmark and number on the full question data objects.
     */
    public function __construct($questions) {
        foreach ($questions as $slot => $question) {
            $this->questionstats[$slot] = new calculated();
            $this->questionstats[$slot]->questionid = $question->id;
            $this->questionstats[$slot]->question = $question;
            $this->questionstats[$slot]->slot = $slot;
            $this->questionstats[$slot]->positions = $question->number;
            $this->questionstats[$slot]->maxmark = $question->maxmark;
            $this->questionstats[$slot]->randomguessscore = $this->get_random_guess_score($question);
        }
    }

    /**
     * @param $qubaids \qubaid_condition
     * @return array containing two arrays calculated[] and calculated_for_subquestion[].
     */
    public function calculate($qubaids) {
        set_time_limit(0);

        list($lateststeps, $summarks, $summarksavg) = $this->get_latest_steps($qubaids);

        if ($lateststeps) {

            // Compute the statistics of position, and for random questions, work
            // out which questions appear in which positions.
            foreach ($lateststeps as $step) {
                $this->initial_steps_walker($step, $this->questionstats[$step->slot], $summarks);

                // If this is a random question what is the real item being used?
                if ($step->questionid != $this->questionstats[$step->slot]->questionid) {
                    if (!isset($this->subquestionstats[$step->questionid])) {
                        $this->subquestionstats[$step->questionid] = new calculated_for_subquestion();
                        $this->subquestionstats[$step->questionid]->questionid = $step->questionid;
                        $this->subquestionstats[$step->questionid]->maxmark = $step->maxmark;
                    } else if ($this->subquestionstats[$step->questionid]->maxmark != $step->maxmark) {
                        $this->subquestionstats[$step->questionid]->differentweights = true;
                    }

                    $this->initial_steps_walker($step, $this->subquestionstats[$step->questionid], $summarks, false);

                    $number = $this->questionstats[$step->slot]->question->number;
                    $this->subquestionstats[$step->questionid]->usedin[$number] = $number;

                    $randomselectorstring = $this->questionstats[$step->slot]->question->category. '/'
                                                                    .$this->questionstats[$step->slot]->question->questiontext;
                    if (!isset($this->randomselectors[$randomselectorstring])) {
                        $this->randomselectors[$randomselectorstring] = array();
                    }
                    $this->randomselectors[$randomselectorstring][$step->questionid] = $step->questionid;
                }
            }

            foreach ($this->randomselectors as $key => $notused) {
                ksort($this->randomselectors[$key]);
            }

            // Compute the statistics of question id, if we need any.
            $subquestions = question_load_questions(array_keys($this->subquestionstats));
            foreach ($subquestions as $qid => $subquestion) {
                $this->subquestionstats[$qid]->question = $subquestion;
                $this->subquestionstats[$qid]->question->maxmark = $this->subquestionstats[$qid]->maxmark;
                $this->subquestionstats[$qid]->randomguessscore = $this->get_random_guess_score($subquestion);

                $this->initial_question_walker($this->subquestionstats[$qid]);

                if ($this->subquestionstats[$qid]->differentweights) {
                    // TODO output here really sucks, but throwing is too severe.
                    global $OUTPUT;
                    $name = $this->subquestionstats[$qid]->question->name;
                    echo $OUTPUT->notification( get_string('erroritemappearsmorethanoncewithdifferentweight',
                                                            'quiz_statistics', $name));
                }

                if ($this->subquestionstats[$qid]->usedin) {
                    sort($this->subquestionstats[$qid]->usedin, SORT_NUMERIC);
                    $this->subquestionstats[$qid]->positions = implode(',', $this->subquestionstats[$qid]->usedin);
                } else {
                    $this->subquestionstats[$qid]->positions = '';
                }
            }

            // Finish computing the averages, and put the subquestion data into the
            // corresponding questions.

            // This cannot be a foreach loop because we need to have both
            // $question and $nextquestion available, but apart from that it is
            // foreach ($this->questions as $qid => $question).
            reset($this->questionstats);
            while (list($slot, $questionstat) = each($this->questionstats)) {
                $nextquestionstats = current($this->questionstats);

                $this->initial_question_walker($questionstat);

                if ($questionstat->question->qtype == 'random') {
                    $randomselectorstring = $questionstat->question->category .'/'. $questionstat->question->questiontext;
                    if ($nextquestionstats && $nextquestionstats->question->qtype == 'random') {
                        $nextrandomselectorstring  =
                            $nextquestionstats->question->category .'/'. $nextquestionstats->question->questiontext;
                        if ($randomselectorstring == $nextrandomselectorstring) {
                            continue; // Next loop iteration.
                        }
                    }
                    if (isset($this->randomselectors[$randomselectorstring])) {
                        $questionstat->subquestions = implode(',', $this->randomselectors[$randomselectorstring]);
                    }
                }
            }

            // Go through the records one more time.
            foreach ($lateststeps as $step) {
                $this->secondary_steps_walker($step, $this->questionstats[$step->slot], $summarks, $summarksavg);

                if ($this->questionstats[$step->slot]->subquestions) {
                    $this->secondary_steps_walker($step, $this->subquestionstats[$step->questionid], $summarks, $summarksavg);
                }
            }

            $sumofcovariancewithoverallmark = 0;
            foreach ($this->questionstats as $questionstat) {
                $this->secondary_question_walker($questionstat);

                $this->sumofmarkvariance += $questionstat->markvariance;

                if ($questionstat->covariancewithoverallmark >= 0) {
                    $sumofcovariancewithoverallmark += sqrt($questionstat->covariancewithoverallmark);
                }
            }

            foreach ($this->subquestionstats as $subquestionstat) {
                $this->secondary_question_walker($subquestionstat);
            }

            foreach ($this->questionstats as $questionstat) {
                if ($sumofcovariancewithoverallmark) {
                    if ($questionstat->negcovar) {
                        $questionstat->effectiveweight = null;
                    } else {
                        $questionstat->effectiveweight = 100 * sqrt($questionstat->covariancewithoverallmark) /
                            $sumofcovariancewithoverallmark;
                    }
                } else {
                    $questionstat->effectiveweight = null;
                }
            }
            $this->cache_stats($qubaids);
        }
        return array($this->questionstats, $this->subquestionstats);
    }

    /**
     * Load cached statistics from the database.
     *
     * @param $qubaids \qubaid_condition
     * @return array containing two arrays calculated[] and calculated_for_subquestion[].
     */
    public function get_cached($qubaids) {
        global $DB;
        $timemodified = time() - self::TIME_TO_CACHE;
        $questionstatrecs = $DB->get_records_select('question_statistics', 'hashcode = ? AND timemodified > ?',
                                         array($qubaids->get_hash_code(), $timemodified));

        $questionids = array();
        foreach ($questionstatrecs as $fromdb) {
            if (!$fromdb->slot) {
                $questionids[] = $fromdb->questionid;
            }
        }
        $subquestions = question_load_questions($questionids);
        foreach ($questionstatrecs as $fromdb) {
            if ($fromdb->slot) {
                $this->questionstats[$fromdb->slot]->populate_from_record($fromdb);
                // Array created in constructor and populated from question.
            } else {
                $this->subquestionstats[$fromdb->questionid] = new calculated_for_subquestion();
                $this->subquestionstats[$fromdb->questionid]->populate_from_record($fromdb);
                $this->subquestionstats[$fromdb->questionid]->question = $subquestions[$fromdb->questionid];
            }
        }
        return array($this->questionstats, $this->subquestionstats);
    }

    /**
     * Find time of non-expired statistics in the database.
     *
     * @param $qubaids \qubaid_condition
     * @return integer|boolean Time of cached record that matches this qubaid_condition or false is non found.
     */
    public function get_last_calculated_time($qubaids) {
        global $DB;

        $timemodified = time() - self::TIME_TO_CACHE;
        return $DB->get_field_select('question_statistics', 'timemodified', 'hashcode = ? AND timemodified > ?',
<<<<<<< HEAD
                                     array($qubaids->get_hash_code(), $timemodified));
=======
                                     array($qubaids->get_hash_code(), $timemodified), IGNORE_MULTIPLE);
>>>>>>> 7d6b28d8
    }

    /** @var integer Time after which statistics are automatically recomputed. */
    const TIME_TO_CACHE = 900; // 15 minutes.

    /**
     * Used when computing Coefficient of Internal Consistency by quiz statistics.
     *
     * @return float
     */
    public function get_sum_of_mark_variance() {
        return $this->sumofmarkvariance;
    }

    /**
     * @param $qubaids \qubaid_condition
     * @return array with three items
     *              - $lateststeps array of latest step data for the question usages
     *              - $summarks    array of total marks for each usage, indexed by usage id
     *              - $summarksavg the average of the total marks over all the usages
     */
    protected function get_latest_steps($qubaids) {
        $dm = new \question_engine_data_mapper();

        $fields = "    qas.id,
    qa.questionusageid,
    qa.questionid,
    qa.slot,
    qa.maxmark,
    qas.fraction * qa.maxmark as mark";

        $lateststeps = $dm->load_questions_usages_latest_steps($qubaids, array_keys($this->questionstats), $fields);
        $summarks = array();
        if ($lateststeps) {
            foreach ($lateststeps as $step) {
                if (!isset($summarks[$step->questionusageid])) {
                    $summarks[$step->questionusageid] = 0;
                }
                $summarks[$step->questionusageid] += $step->mark;
            }
            $summarksavg = array_sum($summarks) / count($summarks);
        } else {
            $summarksavg = null;
        }

        return array($lateststeps, $summarks, $summarksavg);
    }

    /**
     * Update $stats->totalmarks, $stats->markarray, $stats->totalothermarks
     * and $stats->othermarksarray to include another state.
     *
     * @param object $step         the state to add to the statistics.
     * @param calculated $stats        the question statistics we are accumulating.
     * @param array  $summarks     of the sum of marks for each question usage, indexed by question usage id
     * @param bool   $positionstat whether this is a statistic of position of question.
     */
    protected function initial_steps_walker($step, $stats, $summarks, $positionstat = true) {
        $stats->s++;
        $stats->totalmarks += $step->mark;
        $stats->markarray[] = $step->mark;

        if ($positionstat) {
            $stats->totalothermarks += $summarks[$step->questionusageid] - $step->mark;
            $stats->othermarksarray[] = $summarks[$step->questionusageid] - $step->mark;

        } else {
            $stats->totalothermarks += $summarks[$step->questionusageid];
            $stats->othermarksarray[] = $summarks[$step->questionusageid];
        }
    }

    /**
     * Perform some computations on the per-question statistics calculations after
     * we have been through all the states.
     *
     * @param calculated $stats question stats to update.
     */
    protected function initial_question_walker($stats) {
        $stats->markaverage = $stats->totalmarks / $stats->s;

        if ($stats->maxmark != 0) {
            $stats->facility = $stats->markaverage / $stats->maxmark;
        } else {
            $stats->facility = null;
        }

        $stats->othermarkaverage = $stats->totalothermarks / $stats->s;

        sort($stats->markarray, SORT_NUMERIC);
        sort($stats->othermarksarray, SORT_NUMERIC);
    }

    /**
     * Now we know the averages, accumulate the date needed to compute the higher
     * moments of the question scores.
     *
     * @param object $step        the state to add to the statistics.
     * @param calculated $stats       the question statistics we are accumulating.
     * @param array  $summarks    of the sum of marks for each question usage, indexed by question usage id
     * @param float  $summarksavg the average sum of marks for all question usages
     */
    protected function secondary_steps_walker($step, $stats, $summarks, $summarksavg) {
        $markdifference = $step->mark - $stats->markaverage;
        if ($stats->subquestion) {
            $othermarkdifference = $summarks[$step->questionusageid] - $stats->othermarkaverage;
        } else {
            $othermarkdifference = $summarks[$step->questionusageid] - $step->mark - $stats->othermarkaverage;
        }
        $overallmarkdifference = $summarks[$step->questionusageid] - $summarksavg;

        $sortedmarkdifference = array_shift($stats->markarray) - $stats->markaverage;
        $sortedothermarkdifference = array_shift($stats->othermarksarray) - $stats->othermarkaverage;

        $stats->markvariancesum += pow($markdifference, 2);
        $stats->othermarkvariancesum += pow($othermarkdifference, 2);
        $stats->covariancesum += $markdifference * $othermarkdifference;
        $stats->covariancemaxsum += $sortedmarkdifference * $sortedothermarkdifference;
        $stats->covariancewithoverallmarksum += $markdifference * $overallmarkdifference;
    }

    /**
     * Perform more per-question statistics calculations.
     *
     * @param calculated $stats question stats to update.
     */
    protected function secondary_question_walker($stats) {

        if ($stats->s > 1) {
            $stats->markvariance = $stats->markvariancesum / ($stats->s - 1);
            $stats->othermarkvariance = $stats->othermarkvariancesum / ($stats->s - 1);
            $stats->covariance = $stats->covariancesum / ($stats->s - 1);
            $stats->covariancemax = $stats->covariancemaxsum / ($stats->s - 1);
            $stats->covariancewithoverallmark = $stats->covariancewithoverallmarksum /
                ($stats->s - 1);
            $stats->sd = sqrt($stats->markvariancesum / ($stats->s - 1));

            if ($stats->covariancewithoverallmark >= 0) {
                $stats->negcovar = 0;
            } else {
                $stats->negcovar = 1;
            }
        } else {
            $stats->markvariance = null;
            $stats->othermarkvariance = null;
            $stats->covariance = null;
            $stats->covariancemax = null;
            $stats->covariancewithoverallmark = null;
            $stats->sd = null;
            $stats->negcovar = 0;
        }

        if ($stats->markvariance * $stats->othermarkvariance) {
            $stats->discriminationindex = 100 * $stats->covariance /
                sqrt($stats->markvariance * $stats->othermarkvariance);
        } else {
            $stats->discriminationindex = null;
        }

        if ($stats->covariancemax) {
            $stats->discriminativeefficiency = 100 * $stats->covariance /
                $stats->covariancemax;
        } else {
            $stats->discriminativeefficiency = null;
        }
    }

    /**
     * @param object $questiondata
     * @return number the random guess score for this question.
     */
    protected function get_random_guess_score($questiondata) {
        return \question_bank::get_qtype(
            $questiondata->qtype, false)->get_random_guess_score($questiondata);
    }

    /**
     * @param $qubaids \qubaid_condition
     */
    protected function cache_stats($qubaids) {
        foreach ($this->questionstats as $questionstat) {
            $questionstat->cache($qubaids);
        }

        foreach ($this->subquestionstats as $subquestionstat) {
            $subquestionstat->cache($qubaids);
        }
    }

}<|MERGE_RESOLUTION|>--- conflicted
+++ resolved
@@ -251,11 +251,7 @@
 
         $timemodified = time() - self::TIME_TO_CACHE;
         return $DB->get_field_select('question_statistics', 'timemodified', 'hashcode = ? AND timemodified > ?',
-<<<<<<< HEAD
-                                     array($qubaids->get_hash_code(), $timemodified));
-=======
                                      array($qubaids->get_hash_code(), $timemodified), IGNORE_MULTIPLE);
->>>>>>> 7d6b28d8
     }
 
     /** @var integer Time after which statistics are automatically recomputed. */
