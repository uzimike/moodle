--- conflicted
+++ resolved
@@ -43,12 +43,9 @@
         };
         // Default classes to toggle on refresh.
         this.classes = {
-<<<<<<< HEAD
             SECTIONHIDDEN: 'dimmed',
             CMHIDDEN: 'dimmed',
             SECTIONCURRENT: 'current',
-=======
->>>>>>> 9abf7e1a
             COLLAPSED: `collapsed`,
         };
         // Arrays to keep cms and sections elements.
@@ -114,41 +111,6 @@
             if (toggler?.classList.contains(this.classes.COLLAPSED)) {
                 toggler.click();
             }
-<<<<<<< HEAD
-        }
-    }
-
-    /**
-     * Update a course index section using the state information.
-     *
-     * @param {Object} details the update details.
-     */
-    _refreshSection({element}) {
-        // Find the element.
-        const target = this.sections[element.id];
-        if (!target) {
-            throw new Error(`Unkown section with ID ${element.id}`);
-        }
-        // Update classes.
-        const sectionitem = target.querySelector(this.selectors.SECTION_ITEM);
-        sectionitem.classList.toggle(this.classes.SECTIONHIDDEN, !element.visible);
-        target.classList.toggle(this.classes.SECTIONCURRENT, element.current);
-        // Update title.
-        target.querySelector(this.selectors.SECTION_TITLE).innerHTML = element.title;
-    }
-
-    /**
-     * Update a course index cm using the state information.
-     *
-     * @param {Object} details the update details.
-     */
-    _refreshCm({element}) {
-        // Find the element.
-        const target = this.cms[element.id];
-        if (!target) {
-            throw new Error(`Unkown course module with ID ${element.id}`);
-=======
->>>>>>> 9abf7e1a
         }
     }
 
