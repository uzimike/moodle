--- conflicted
+++ resolved
@@ -5,16 +5,13 @@
 * set_coursemodule_visible() has a new $rebuildcache parameter. If this is being called multiple times in the same request,
   consider passing `false` for this parameter and rebuilding the cache once after all the course modules have been updated.
   See course_update_section() for an example.
-<<<<<<< HEAD
 * The external function core_course::get_courses_by_field now returns the communication tool configuration for the course.
   - communicationroomname: the room name
   - communicationroomurl: the tool url
-=======
 * The following previously deprecated methods have been removed and can no longer be used:
   - `course_purge_section_cache`
   - `course_purge_module_cache`
   - `get_array_of_activities`
->>>>>>> a5f4a725
 
 === 4.3 ===
 * The `core_course_renderer::course_section_cm_completion` method has been removed, and can no longer be used
