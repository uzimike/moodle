--- conflicted
+++ resolved
@@ -29,11 +29,7 @@
 
 defined('MOODLE_INTERNAL') || die();
 
-<<<<<<< HEAD
-$version  = 2022041200.01;              // YYYYMMDD      = weekly release date of this DEV branch.
-=======
 $version  = 2022041300.00;              // YYYYMMDD      = weekly release date of this DEV branch.
->>>>>>> cd3e7bf7
                                         //         RR    = release increments - 00 in DEV branches.
                                         //           .XX = incremental changes.
 $release  = '4.0rc2 (Build: 20220412)'; // Human-friendly version name
