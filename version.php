--- conflicted
+++ resolved
@@ -29,11 +29,7 @@
 
 defined('MOODLE_INTERNAL') || die();
 
-<<<<<<< HEAD
-$version  = 2018111300.00;              // YYYYMMDD      = weekly release date of this DEV branch.
-=======
 $version  = 2018111301.00;              // YYYYMMDD      = weekly release date of this DEV branch.
->>>>>>> bfbd7334
                                         //         RR    = release increments - 00 in DEV branches.
                                         //           .XX = incremental changes.
 
