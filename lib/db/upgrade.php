<?php
// This file is part of Moodle - http://moodle.org/
//
// Moodle is free software: you can redistribute it and/or modify
// it under the terms of the GNU General Public License as published by
// the Free Software Foundation, either version 3 of the License, or
// (at your option) any later version.
//
// Moodle is distributed in the hope that it will be useful,
// but WITHOUT ANY WARRANTY; without even the implied warranty of
// MERCHANTABILITY or FITNESS FOR A PARTICULAR PURPOSE.  See the
// GNU General Public License for more details.
//
// You should have received a copy of the GNU General Public License
// along with Moodle.  If not, see <http://www.gnu.org/licenses/>.

/**
 * This file keeps track of upgrades to Moodle.
 *
 * Sometimes, changes between versions involve
 * alterations to database structures and other
 * major things that may break installations.
 *
 * The upgrade function in this file will attempt
 * to perform all the necessary actions to upgrade
 * your older installation to the current version.
 *
 * If there's something it cannot do itself, it
 * will tell you what you need to do.
 *
 * The commands in here will all be database-neutral,
 * using the methods of database_manager class
 *
 * Please do not forget to use upgrade_set_timeout()
 * before any action that may take longer time to finish.
 *
 * @package   core_install
 * @category  upgrade
 * @copyright 2006 onwards Martin Dougiamas  http://dougiamas.com
 * @license   http://www.gnu.org/copyleft/gpl.html GNU GPL v3 or later
 */

defined('MOODLE_INTERNAL') || die();

/**
 * Main upgrade tasks to be executed on Moodle version bump
 *
 * This function is automatically executed after one bump in the Moodle core
 * version is detected. It's in charge of performing the required tasks
 * to raise core from the previous version to the next one.
 *
 * It's a collection of ordered blocks of code, named "upgrade steps",
 * each one performing one isolated (from the rest of steps) task. Usually
 * tasks involve creating new DB objects or performing manipulation of the
 * information for cleanup/fixup purposes.
 *
 * Each upgrade step has a fixed structure, that can be summarised as follows:
 *
 * if ($oldversion < XXXXXXXXXX.XX) {
 *     // Explanation of the update step, linking to issue in the Tracker if necessary
 *     upgrade_set_timeout(XX); // Optional for big tasks
 *     // Code to execute goes here, usually the XMLDB Editor will
 *     // help you here. See {@link http://docs.moodle.org/dev/XMLDB_editor}.
 *     upgrade_main_savepoint(true, XXXXXXXXXX.XX);
 * }
 *
 * All plugins within Moodle (modules, blocks, reports...) support the existence of
 * their own upgrade.php file, using the "Frankenstyle" component name as
 * defined at {@link http://docs.moodle.org/dev/Frankenstyle}, for example:
 *     - {@link xmldb_page_upgrade($oldversion)}. (modules don't require the plugintype ("mod_") to be used.
 *     - {@link xmldb_auth_manual_upgrade($oldversion)}.
 *     - {@link xmldb_workshopform_accumulative_upgrade($oldversion)}.
 *     - ....
 *
 * In order to keep the contents of this file reduced, it's allowed to create some helper
 * functions to be used here in the {@link upgradelib.php} file at the same directory. Note
 * that such a file must be manually included from upgrade.php, and there are some restrictions
 * about what can be used within it.
 *
 * For more information, take a look to the documentation available:
 *     - Data definition API: {@link http://docs.moodle.org/dev/Data_definition_API}
 *     - Upgrade API: {@link http://docs.moodle.org/dev/Upgrade_API}
 *
 * @param int $oldversion
 * @return bool always true
 */
function xmldb_main_upgrade($oldversion) {
    global $CFG, $USER, $DB, $OUTPUT;

    require_once($CFG->libdir.'/db/upgradelib.php'); // Core Upgrade-related functions

    $dbman = $DB->get_manager(); // loads ddl manager and xmldb classes

    if ($oldversion < 2011120500) {
        // just in case somebody hacks upgrade scripts or env, we really can not continue
        echo("You need to upgrade to 2.2.x first!\n");
        exit(1);
        // Note this savepoint is 100% unreachable, but needed to pass the upgrade checks
        upgrade_main_savepoint(true, 2011120500);
    }

    // Moodle v2.2.0 release upgrade line
    // Put any upgrade step following this

    if ($oldversion < 2011120500.02) {

        upgrade_set_timeout(60*20); // This may take a while
        // MDL-28180. Some missing restrictions in certain backup & restore operations
        // were causing incorrect duplicates in the course_completion_aggr_methd table.
        // This upgrade step takes rid of them.
        $sql = 'SELECT course, criteriatype, MIN(id) AS minid
                  FROM {course_completion_aggr_methd}
              GROUP BY course, criteriatype
                HAVING COUNT(*) > 1';
        $duprs = $DB->get_recordset_sql($sql);
        foreach ($duprs as $duprec) {
            // We need to handle NULLs in criteriatype diferently
            if (is_null($duprec->criteriatype)) {
                $where = 'course = ? AND criteriatype IS NULL AND id > ?';
                $params = array($duprec->course, $duprec->minid);
            } else {
                $where = 'course = ? AND criteriatype = ? AND id > ?';
                $params = array($duprec->course, $duprec->criteriatype, $duprec->minid);
            }
            $DB->delete_records_select('course_completion_aggr_methd', $where, $params);
        }
        $duprs->close();

        // Main savepoint reached
        upgrade_main_savepoint(true, 2011120500.02);
    }

    if ($oldversion < 2011120500.03) {

        // Changing precision of field value on table user_preferences to (1333)
        $table = new xmldb_table('user_preferences');
        $field = new xmldb_field('value', XMLDB_TYPE_CHAR, '1333', null, XMLDB_NOTNULL, null, null, 'name');

        // Launch change of precision for field value
        $dbman->change_field_precision($table, $field);

        // Main savepoint reached
        upgrade_main_savepoint(true, 2011120500.03);
    }

    if ($oldversion < 2012020200.03) {

        // Define index rolecontext (not unique) to be added to role_assignments
        $table = new xmldb_table('role_assignments');
        $index = new xmldb_index('rolecontext', XMLDB_INDEX_NOTUNIQUE, array('roleid', 'contextid'));

        // Conditionally launch add index rolecontext
        if (!$dbman->index_exists($table, $index)) {
            $dbman->add_index($table, $index);
        }

        // Define index usercontextrole (not unique) to be added to role_assignments
        $index = new xmldb_index('usercontextrole', XMLDB_INDEX_NOTUNIQUE, array('userid', 'contextid', 'roleid'));

        // Conditionally launch add index usercontextrole
        if (!$dbman->index_exists($table, $index)) {
            $dbman->add_index($table, $index);
        }

        // Main savepoint reached
        upgrade_main_savepoint(true, 2012020200.03);
    }

    if ($oldversion < 2012020200.06) {
        // Previously we always allowed users to override their email address via the messaging system
        // We have now added a setting to allow admins to turn this this ability on and off
        // While this setting defaults to 0 (off) we're setting it to 1 (on) to maintain the behaviour for upgrading sites
        set_config('messagingallowemailoverride', 1);

        // Main savepoint reached
        upgrade_main_savepoint(true, 2012020200.06);
    }

    if ($oldversion < 2012021700.01) {
        // Changing precision of field uniquehash on table post to 255
        $table = new xmldb_table('post');
        $field = new xmldb_field('uniquehash', XMLDB_TYPE_CHAR, '255', null, XMLDB_NOTNULL, null, null, 'content');

        // Launch change of precision for field uniquehash
        $dbman->change_field_precision($table, $field);

        // Main savepoint reached
        upgrade_main_savepoint(true, 2012021700.01);
    }

    if ($oldversion < 2012021700.02) {
        // Somewhere before 1.9 summary and content column in post table were not null. In 1.9+
        // not null became false.
        $columns = $DB->get_columns('post');

        // Fix discrepancies in summary field after upgrade from 1.9
        if (array_key_exists('summary', $columns) && $columns['summary']->not_null != false) {
            $table = new xmldb_table('post');
            $summaryfield = new xmldb_field('summary', XMLDB_TYPE_TEXT, 'big', null, null, null, null, 'subject');

            if ($dbman->field_exists($table, $summaryfield)) {
                $dbman->change_field_notnull($table, $summaryfield);
            }

        }

        // Fix discrepancies in content field after upgrade from 1.9
        if (array_key_exists('content', $columns) && $columns['content']->not_null != false) {
            $table = new xmldb_table('post');
            $contentfield = new xmldb_field('content', XMLDB_TYPE_TEXT, 'big', null, null, null, null, 'summary');

            if ($dbman->field_exists($table, $contentfield)) {
                $dbman->change_field_notnull($table, $contentfield);
            }

        }

        upgrade_main_savepoint(true, 2012021700.02);
    }

    // The ability to backup user (private) files is out completely - MDL-29248
    if ($oldversion < 2012030100.01) {
        unset_config('backup_general_user_files', 'backup');
        unset_config('backup_general_user_files_locked', 'backup');
        unset_config('backup_auto_user_files', 'backup');

        upgrade_main_savepoint(true, 2012030100.01);
    }

    if ($oldversion < 2012030100.02) {
        // migrate all numbers to signed - it should be safe to interrupt this and continue later
        upgrade_mysql_fix_unsigned_columns();

        // Main savepoint reached
        upgrade_main_savepoint(true, 2012030100.02);
    }

    if ($oldversion < 2012030900.01) {
        // migrate all texts and binaries to big size - it should be safe to interrupt this and continue later
        upgrade_mysql_fix_lob_columns();

        // Main savepoint reached
        upgrade_main_savepoint(true, 2012030900.01);
    }

    if ($oldversion < 2012031500.01) {
        // Upgrade old course_allowed_modules data to be permission overrides.
        if ($CFG->restrictmodulesfor === 'all') {
            $courses = $DB->get_records_menu('course', array(), 'id', 'id, 1');
        } else if ($CFG->restrictmodulesfor === 'requested') {
            $courses = $DB->get_records_menu('course', array('retrictmodules' => 1), 'id', 'id, 1');
        } else {
            $courses = array();
        }

        if (!$dbman->table_exists('course_allowed_modules')) {
            // Upgrade must already have been run on this server. This might happen,
            // for example, during development of these changes.
            $courses = array();
        }

        $modidtoname = $DB->get_records_menu('modules', array(), 'id', 'id, name');

        $coursecount = count($courses);
        if ($coursecount) {
            $pbar = new progress_bar('allowedmods', 500, true);
            $transaction = $DB->start_delegated_transaction();
        }

        $i = 0;
        foreach ($courses as $courseid => $notused) {
            $i += 1;
            upgrade_set_timeout(60); // 1 minute per course should be fine.

            $allowedmoduleids = $DB->get_records_menu('course_allowed_modules',
            array('course' => $courseid), 'module', 'module, 1');
            if (empty($allowedmoduleids)) {
                // This seems to be the best match for backwards compatibility,
                // not necessarily with the old code in course_allowed_module function,
                // but with the code that used to be in the coures settings form.
                $allowedmoduleids = explode(',', $CFG->defaultallowedmodules);
                $allowedmoduleids = array_combine($allowedmoduleids, $allowedmoduleids);
            }

            $context = context_course::instance($courseid);

            list($roleids) = get_roles_with_cap_in_context($context, 'moodle/course:manageactivities');
            list($managerroleids) = get_roles_with_cap_in_context($context, 'moodle/site:config');
            foreach ($managerroleids as $roleid) {
                unset($roleids[$roleid]);
            }

            foreach ($modidtoname as $modid => $modname) {
                if (isset($allowedmoduleids[$modid])) {
                    // Module is allowed, no worries.
                    continue;
                }

                $capability = 'mod/' . $modname . ':addinstance';
                foreach ($roleids as $roleid) {
                    assign_capability($capability, CAP_PREVENT, $roleid, $context);
                }
            }

            $pbar->update($i, $coursecount, "Upgrading legacy course_allowed_modules data - $i/$coursecount.");
        }

        if ($coursecount) {
            $transaction->allow_commit();
        }

        upgrade_main_savepoint(true, 2012031500.01);
    }

    if ($oldversion < 2012031500.02) {

        // Define field retrictmodules to be dropped from course
        $table = new xmldb_table('course');
        $field = new xmldb_field('restrictmodules');

        // Conditionally launch drop field requested
        if ($dbman->field_exists($table, $field)) {
            $dbman->drop_field($table, $field);
        }

        upgrade_main_savepoint(true, 2012031500.02);
    }

    if ($oldversion < 2012031500.03) {

        // Define table course_allowed_modules to be dropped
        $table = new xmldb_table('course_allowed_modules');

        // Conditionally launch drop table for course_allowed_modules
        if ($dbman->table_exists($table)) {
            $dbman->drop_table($table);
        }

        upgrade_main_savepoint(true, 2012031500.03);
    }

    if ($oldversion < 2012031500.04) {
        // Clean up the old admin settings.
        unset_config('restrictmodulesfor');
        unset_config('restrictbydefault');
        unset_config('defaultallowedmodules');

        upgrade_main_savepoint(true, 2012031500.04);
    }

    if ($oldversion < 2012032300.02) {
        // Migrate the old admin debug setting.
        if ($CFG->debug == 38911) {
            set_config('debug', DEBUG_DEVELOPER);
        } else if ($CFG->debug == 6143) {
            set_config('debug', DEBUG_ALL);
        }
        upgrade_main_savepoint(true, 2012032300.02);
    }

    if ($oldversion < 2012042300.00) {
        // This change makes the course_section index unique.

        // xmldb does not allow changing index uniqueness - instead we must drop
        // index then add it again
        $table = new xmldb_table('course_sections');
        $index = new xmldb_index('course_section', XMLDB_INDEX_NOTUNIQUE, array('course', 'section'));

        // Conditionally launch drop index course_section
        if ($dbman->index_exists($table, $index)) {
            $dbman->drop_index($table, $index);
        }

        // Look for any duplicate course_sections entries. There should not be
        // any but on some busy systems we found a few, maybe due to previous
        // bugs.
        $transaction = $DB->start_delegated_transaction();
        $rs = $DB->get_recordset_sql('
                SELECT DISTINCT
                    cs.id, cs.course
                FROM
                    {course_sections} cs
                    INNER JOIN {course_sections} older
                        ON cs.course = older.course AND cs.section = older.section
                        AND older.id < cs.id');
        foreach ($rs as $rec) {
            $DB->delete_records('course_sections', array('id' => $rec->id));
            // We can't use rebuild_course_cache() here because introducing sectioncache later
            // so reset modinfo manually.
            $DB->set_field('course', 'modinfo', null, array('id' => $rec->course));
        }
        $rs->close();
        $transaction->allow_commit();

        // Define index course_section (unique) to be added to course_sections
        $index = new xmldb_index('course_section', XMLDB_INDEX_UNIQUE, array('course', 'section'));

        // Conditionally launch add index course_section
        if (!$dbman->index_exists($table, $index)) {
            $dbman->add_index($table, $index);
        }

        // Main savepoint reached
        upgrade_main_savepoint(true, 2012042300.00);
    }

    if ($oldversion < 2012042300.02) {
        require_once($CFG->libdir . '/completion/completion_criteria.php');
        // Delete orphaned criteria which were left when modules were removed
        if ($DB->get_dbfamily() === 'mysql') {
            $sql = "DELETE cc FROM {course_completion_criteria} cc
                    LEFT JOIN {course_modules} cm ON cm.id = cc.moduleinstance
                    WHERE cm.id IS NULL AND cc.criteriatype = ".COMPLETION_CRITERIA_TYPE_ACTIVITY;
        } else {
            $sql = "DELETE FROM {course_completion_criteria}
                    WHERE NOT EXISTS (
                        SELECT 'x' FROM {course_modules}
                        WHERE {course_modules}.id = {course_completion_criteria}.moduleinstance)
                    AND {course_completion_criteria}.criteriatype = ".COMPLETION_CRITERIA_TYPE_ACTIVITY;
        }
        $DB->execute($sql);

        // Main savepoint reached
        upgrade_main_savepoint(true, 2012042300.02);
    }

    if ($oldversion < 2012050300.01) {
        // Make sure deleted users do not have picture flag.
        $DB->set_field('user', 'picture', 0, array('deleted'=>1, 'picture'=>1));
        upgrade_main_savepoint(true, 2012050300.01);
    }

    if ($oldversion < 2012050300.02) {

        // Changing precision of field picture on table user to (10)
        $table = new xmldb_table('user');
        $field = new xmldb_field('picture', XMLDB_TYPE_INTEGER, '10', null, XMLDB_NOTNULL, null, '0', 'secret');

        // Launch change of precision for field picture
        $dbman->change_field_precision($table, $field);

        // Main savepoint reached
        upgrade_main_savepoint(true, 2012050300.02);
    }

    if ($oldversion < 2012050300.03) {

        // Define field coursedisplay to be added to course
        $table = new xmldb_table('course');
        $field = new xmldb_field('coursedisplay', XMLDB_TYPE_INTEGER, '2', null, XMLDB_NOTNULL, null, '0', 'completionnotify');

        // Conditionally launch add field coursedisplay
        if (!$dbman->field_exists($table, $field)) {
            $dbman->add_field($table, $field);
        }

        // Main savepoint reached
        upgrade_main_savepoint(true, 2012050300.03);
    }

    if ($oldversion < 2012050300.04) {

        // Define table course_display to be dropped
        $table = new xmldb_table('course_display');

        // Conditionally launch drop table for course_display
        if ($dbman->table_exists($table)) {
            $dbman->drop_table($table);
        }

        // Main savepoint reached
        upgrade_main_savepoint(true, 2012050300.04);
    }

    if ($oldversion < 2012050300.05) {

        // Clean up removed admin setting.
        unset_config('navlinkcoursesections');

        upgrade_main_savepoint(true, 2012050300.05);
    }

    if ($oldversion < 2012050400.01) {

        // Define index sortorder (not unique) to be added to course
        $table = new xmldb_table('course');
        $index = new xmldb_index('sortorder', XMLDB_INDEX_NOTUNIQUE, array('sortorder'));

        // Conditionally launch add index sortorder
        if (!$dbman->index_exists($table, $index)) {
            $dbman->add_index($table, $index);
        }

        // Main savepoint reached
        upgrade_main_savepoint(true, 2012050400.01);
    }

    if ($oldversion < 2012050400.02) {

        // Clean up removed admin setting.
        unset_config('enablecourseajax');

        upgrade_main_savepoint(true, 2012050400.02);
    }

    if ($oldversion < 2012051100.01) {

        // Define field idnumber to be added to groups
        $table = new xmldb_table('groups');
        $field = new xmldb_field('idnumber', XMLDB_TYPE_CHAR, '100', null, XMLDB_NOTNULL, null, null, 'courseid');
        $index = new xmldb_index('idnumber', XMLDB_INDEX_NOTUNIQUE, array('idnumber'));

        // Conditionally launch add field idnumber
        if (!$dbman->field_exists($table, $field)) {
            $dbman->add_field($table, $field);
        }

        // Conditionally launch add index idnumber
        if (!$dbman->index_exists($table, $index)) {
            $dbman->add_index($table, $index);
        }

        // Define field idnumber to be added to groupings
        $table = new xmldb_table('groupings');
        $field = new xmldb_field('idnumber', XMLDB_TYPE_CHAR, '100', null, XMLDB_NOTNULL, null, null, 'name');
        $index = new xmldb_index('idnumber', XMLDB_INDEX_NOTUNIQUE, array('idnumber'));

        // Conditionally launch add field idnumber
        if (!$dbman->field_exists($table, $field)) {
            $dbman->add_field($table, $field);
        }

        // Conditionally launch add index idnumber
        if (!$dbman->index_exists($table, $index)) {
            $dbman->add_index($table, $index);
        }

        // Main savepoint reached
        upgrade_main_savepoint(true, 2012051100.01);
    }

    if ($oldversion < 2012051100.03) {

        // Amend course table to add sectioncache cache
        $table = new xmldb_table('course');
        $field = new xmldb_field('sectioncache', XMLDB_TYPE_TEXT, null, null, null, null, null, 'showgrades');
        if (!$dbman->field_exists($table, $field)) {
            $dbman->add_field($table, $field);
        }

        // Amend course_sections to add date, time and groupingid availability
        // conditions and a setting about whether to show them
        $table = new xmldb_table('course_sections');
        $field = new xmldb_field('availablefrom', XMLDB_TYPE_INTEGER, '10', null, XMLDB_NOTNULL, null, '0', 'visible');
        if (!$dbman->field_exists($table, $field)) {
            $dbman->add_field($table, $field);
        }
        $field = new xmldb_field('availableuntil', XMLDB_TYPE_INTEGER, '10', null, XMLDB_NOTNULL, null, '0', 'availablefrom');
        if (!$dbman->field_exists($table, $field)) {
            $dbman->add_field($table, $field);
        }
        $field = new xmldb_field('showavailability', XMLDB_TYPE_INTEGER, '1', null, XMLDB_NOTNULL, null, '0', 'availableuntil');
        // Conditionally launch add field showavailability
        if (!$dbman->field_exists($table, $field)) {
            $dbman->add_field($table, $field);
        }
        $field = new xmldb_field('groupingid', XMLDB_TYPE_INTEGER, '10', null, XMLDB_NOTNULL, null, '0', 'showavailability');
        // Conditionally launch add field groupingid
        if (!$dbman->field_exists($table, $field)) {
            $dbman->add_field($table, $field);
        }

        // Add course_sections_availability to add completion & grade availability conditions
        $table = new xmldb_table('course_sections_availability');

        $table->add_field('id', XMLDB_TYPE_INTEGER, '10', null, XMLDB_NOTNULL, XMLDB_SEQUENCE, null);
        $table->add_field('coursesectionid', XMLDB_TYPE_INTEGER, '10', null, XMLDB_NOTNULL, null, null);
        $table->add_field('sourcecmid', XMLDB_TYPE_INTEGER, '10', null, null, null, null);
        $table->add_field('requiredcompletion', XMLDB_TYPE_INTEGER, '1', null, null, null, null);
        $table->add_field('gradeitemid', XMLDB_TYPE_INTEGER, '10', null, null, null, null);
        $table->add_field('grademin', XMLDB_TYPE_NUMBER, '10, 5', null, null, null, null);
        $table->add_field('grademax', XMLDB_TYPE_NUMBER, '10, 5', null, null, null, null);

        $table->add_key('primary', XMLDB_KEY_PRIMARY, array('id'));
        $table->add_key('coursesectionid', XMLDB_KEY_FOREIGN, array('coursesectionid'), 'course_sections', array('id'));
        $table->add_key('sourcecmid', XMLDB_KEY_FOREIGN, array('sourcecmid'), 'course_modules', array('id'));
        $table->add_key('gradeitemid', XMLDB_KEY_FOREIGN, array('gradeitemid'), 'grade_items', array('id'));

        if (!$dbman->table_exists($table)) {
            $dbman->create_table($table);
        }

        // Main savepoint reached
        upgrade_main_savepoint(true, 2012051100.03);
    }

    if ($oldversion < 2012052100.00) {

        // Define field referencefileid to be added to files.
        $table = new xmldb_table('files');

        // Define field referencefileid to be added to files.
        $field = new xmldb_field('referencefileid', XMLDB_TYPE_INTEGER, '10', null, null, null, null, 'sortorder');

        // Conditionally launch add field referencefileid.
        if (!$dbman->field_exists($table, $field)) {
            $dbman->add_field($table, $field);
        }

        // Define field referencelastsync to be added to files.
        $field = new xmldb_field('referencelastsync', XMLDB_TYPE_INTEGER, '10', null, null, null, null, 'referencefileid');

        // Conditionally launch add field referencelastsync.
        if (!$dbman->field_exists($table, $field)) {
            $dbman->add_field($table, $field);
        }

        // Define field referencelifetime to be added to files.
        $field = new xmldb_field('referencelifetime', XMLDB_TYPE_INTEGER, '10', null, null, null, null, 'referencelastsync');

        // Conditionally launch add field referencelifetime.
        if (!$dbman->field_exists($table, $field)) {
            $dbman->add_field($table, $field);
        }

        $key = new xmldb_key('referencefileid', XMLDB_KEY_FOREIGN, array('referencefileid'), 'files_reference', array('id'));
        // Launch add key referencefileid
        $dbman->add_key($table, $key);

        // Define table files_reference to be created.
        $table = new xmldb_table('files_reference');

        // Adding fields to table files_reference.
        $table->add_field('id', XMLDB_TYPE_INTEGER, '10', null, XMLDB_NOTNULL, XMLDB_SEQUENCE, null);
        $table->add_field('repositoryid', XMLDB_TYPE_INTEGER, '10', null, XMLDB_NOTNULL, null, null);
        $table->add_field('lastsync', XMLDB_TYPE_INTEGER, '10', null, null, null, null);
        $table->add_field('lifetime', XMLDB_TYPE_INTEGER, '10', null, null, null, null);
        $table->add_field('reference', XMLDB_TYPE_TEXT, null, null, null, null, null);

        // Adding keys to table files_reference.
        $table->add_key('primary', XMLDB_KEY_PRIMARY, array('id'));
        $table->add_key('repositoryid', XMLDB_KEY_FOREIGN, array('repositoryid'), 'repository_instances', array('id'));

        // Conditionally launch create table for files_reference
        if (!$dbman->table_exists($table)) {
            $dbman->create_table($table);
        }

        // Main savepoint reached
        upgrade_main_savepoint(true, 2012052100.00);
    }

    if ($oldversion < 2012052500.03) { // fix invalid course_completion_records MDL-27368
        //first get all instances of duplicate records
        $sql = 'SELECT userid, course FROM {course_completions} WHERE (deleted IS NULL OR deleted <> 1) GROUP BY userid, course HAVING (count(id) > 1)';
        $duplicates = $DB->get_recordset_sql($sql, array());

        foreach ($duplicates as $duplicate) {
            $pointer = 0;
            //now get all the records for this user/course
            $sql = 'userid = ? AND course = ? AND (deleted IS NULL OR deleted <> 1)';
            $completions = $DB->get_records_select('course_completions', $sql,
                array($duplicate->userid, $duplicate->course), 'timecompleted DESC, timestarted DESC');
            $needsupdate = false;
            $origcompletion = null;
            foreach ($completions as $completion) {
                $pointer++;
                if ($pointer === 1) { //keep 1st record but delete all others.
                    $origcompletion = $completion;
                } else {
                    //we need to keep the "oldest" of all these fields as the valid completion record.
                    $fieldstocheck = array('timecompleted', 'timestarted', 'timeenrolled');
                    foreach ($fieldstocheck as $f) {
                        if ($origcompletion->$f > $completion->$f) {
                            $origcompletion->$f = $completion->$f;
                            $needsupdate = true;
                        }
                    }
                    $DB->delete_records('course_completions', array('id'=>$completion->id));
                }
            }
            if ($needsupdate) {
                $DB->update_record('course_completions', $origcompletion);
            }
        }

        // Main savepoint reached
        upgrade_main_savepoint(true, 2012052500.03);
    }

    if ($oldversion < 2012052900.00) {
        // Clean up all duplicate records in the course_completions table in preparation
        // for adding a new index there.
        upgrade_course_completion_remove_duplicates(
            'course_completions',
            array('userid', 'course'),
            array('timecompleted', 'timestarted', 'timeenrolled')
        );

        // Main savepoint reached
        upgrade_main_savepoint(true, 2012052900.00);
    }

    if ($oldversion < 2012052900.01) {
        // Add indexes to prevent new duplicates in the course_completions table.
        // Define index useridcourse (unique) to be added to course_completions
        $table = new xmldb_table('course_completions');
        $index = new xmldb_index('useridcourse', XMLDB_INDEX_UNIQUE, array('userid', 'course'));

        // Conditionally launch add index useridcourse
        if (!$dbman->index_exists($table, $index)) {
            $dbman->add_index($table, $index);
        }

        // Main savepoint reached
        upgrade_main_savepoint(true, 2012052900.01);
    }

    if ($oldversion < 2012052900.02) {
        // Clean up all duplicate records in the course_completion_crit_compl table in preparation
        // for adding a new index there.
        upgrade_course_completion_remove_duplicates(
            'course_completion_crit_compl',
            array('userid', 'course', 'criteriaid'),
            array('timecompleted')
        );

        // Main savepoint reached
        upgrade_main_savepoint(true, 2012052900.02);
    }

    if ($oldversion < 2012052900.03) {
        // Add indexes to prevent new duplicates in the course_completion_crit_compl table.
        // Define index useridcoursecriteraid (unique) to be added to course_completion_crit_compl
        $table = new xmldb_table('course_completion_crit_compl');
        $index = new xmldb_index('useridcoursecriteraid', XMLDB_INDEX_UNIQUE, array('userid', 'course', 'criteriaid'));

        // Conditionally launch add index useridcoursecriteraid
        if (!$dbman->index_exists($table, $index)) {
            $dbman->add_index($table, $index);
        }

        // Main savepoint reached
        upgrade_main_savepoint(true, 2012052900.03);
    }

    if ($oldversion < 2012052900.04) {
        // Clean up all duplicate records in the course_completion_aggr_methd table in preparation
        // for adding a new index there.
        upgrade_course_completion_remove_duplicates(
            'course_completion_aggr_methd',
            array('course', 'criteriatype')
        );

        // Main savepoint reached
        upgrade_main_savepoint(true, 2012052900.04);
    }

    if ($oldversion < 2012052900.05) {
        // Add indexes to prevent new duplicates in the course_completion_aggr_methd table.
        // Define index coursecriteratype (unique) to be added to course_completion_aggr_methd
        $table = new xmldb_table('course_completion_aggr_methd');
        $index = new xmldb_index('coursecriteriatype', XMLDB_INDEX_UNIQUE, array('course', 'criteriatype'));

        // Conditionally launch add index coursecriteratype
        if (!$dbman->index_exists($table, $index)) {
            $dbman->add_index($table, $index);
        }

        // Main savepoint reached
        upgrade_main_savepoint(true, 2012052900.05);
    }

    if ($oldversion < 2012060600.01) {
        // Add field referencehash to files_reference
        $table = new xmldb_table('files_reference');
        $field = new xmldb_field('referencehash', XMLDB_TYPE_CHAR, '40', null, XMLDB_NOTNULL, null, null, 'reference');
        if (!$dbman->field_exists($table, $field)) {
            $dbman->add_field($table, $field);
        }
        upgrade_main_savepoint(true, 2012060600.01);
    }

    if ($oldversion < 2012060600.02) {
        // Populate referencehash field with SHA1 hash of the reference - this shoudl affect only 2.3dev sites
        // that were using the feature for testing. Production sites have the table empty.
        $rs = $DB->get_recordset('files_reference', null, '', 'id, reference');
        foreach ($rs as $record) {
            $hash = sha1($record->reference);
            $DB->set_field('files_reference', 'referencehash', $hash, array('id' => $record->id));
        }
        $rs->close();

        upgrade_main_savepoint(true, 2012060600.02);
    }

    if ($oldversion < 2012060600.03) {
        // Merge duplicate records in files_reference that were created during the development
        // phase at 2.3dev sites. This is needed so we can create the unique index over
        // (repositoryid, referencehash) fields.
        $sql = "SELECT repositoryid, referencehash, MIN(id) AS minid
                  FROM {files_reference}
              GROUP BY repositoryid, referencehash
                HAVING COUNT(*) > 1";
        $duprs = $DB->get_recordset_sql($sql);
        foreach ($duprs as $duprec) {
            // get the list of all ids in {files_reference} that need to be remapped
            $dupids = $DB->get_records_select('files_reference', "repositoryid = ? AND referencehash = ? AND id > ?",
                array($duprec->repositoryid, $duprec->referencehash, $duprec->minid), '', 'id');
            $dupids = array_keys($dupids);
            // relink records in {files} that are now referring to a duplicate record
            // in {files_reference} to refer to the first one
            list($subsql, $subparams) = $DB->get_in_or_equal($dupids);
            $DB->set_field_select('files', 'referencefileid', $duprec->minid, "referencefileid $subsql", $subparams);
            // and finally remove all orphaned records from {files_reference}
            $DB->delete_records_list('files_reference', 'id', $dupids);
        }
        $duprs->close();

        upgrade_main_savepoint(true, 2012060600.03);
    }

    if ($oldversion < 2012060600.04) {
        // Add a unique index over repositoryid and referencehash fields in files_reference table
        $table = new xmldb_table('files_reference');
        $index = new xmldb_index('uq_external_file', XMLDB_INDEX_UNIQUE, array('repositoryid', 'referencehash'));

        if (!$dbman->index_exists($table, $index)) {
            $dbman->add_index($table, $index);
        }

        upgrade_main_savepoint(true, 2012060600.04);
    }

    if ($oldversion < 2012061800.01) {

        // Define field screenreader to be dropped from user
        $table = new xmldb_table('user');
        $field = new xmldb_field('ajax');

        // Conditionally launch drop field screenreader
        if ($dbman->field_exists($table, $field)) {
            $dbman->drop_field($table, $field);
        }

        // Main savepoint reached
        upgrade_main_savepoint(true, 2012061800.01);
    }

    if ($oldversion < 2012062000.00) {
        // Add field newcontextid to backup_files_template
        $table = new xmldb_table('backup_files_template');
        $field = new xmldb_field('newcontextid', XMLDB_TYPE_INTEGER, '10', null, null, null, null, 'info');

        if (!$dbman->field_exists($table, $field)) {
            $dbman->add_field($table, $field);
        }

        upgrade_main_savepoint(true, 2012062000.00);
    }

    if ($oldversion < 2012062000.01) {
        // Add field newitemid to backup_files_template
        $table = new xmldb_table('backup_files_template');
        $field = new xmldb_field('newitemid', XMLDB_TYPE_INTEGER, '10', null, null, null, null, 'newcontextid');

        if (!$dbman->field_exists($table, $field)) {
            $dbman->add_field($table, $field);
        }

        upgrade_main_savepoint(true, 2012062000.01);
    }


    // Moodle v2.3.0 release upgrade line
    // Put any upgrade step following this


    if ($oldversion < 2012062500.02) {
        // Drop some old backup tables, not used anymore

        // Define table backup_files to be dropped
        $table = new xmldb_table('backup_files');

        // Conditionally launch drop table for backup_files
        if ($dbman->table_exists($table)) {
            $dbman->drop_table($table);
        }

        // Define table backup_ids to be dropped
        $table = new xmldb_table('backup_ids');

        // Conditionally launch drop table for backup_ids
        if ($dbman->table_exists($table)) {
            $dbman->drop_table($table);
        }

        // Main savepoint reached
        upgrade_main_savepoint(true, 2012062500.02);
    }

    if ($oldversion < 2012062500.04) {
<<<<<<< HEAD
        // Define table course_modules_avail_fields to be created
        $table = new xmldb_table('course_modules_avail_fields');

        // Adding fields to table course_modules_avail_fields
        $table->add_field('id', XMLDB_TYPE_INTEGER, '10', null, XMLDB_NOTNULL, XMLDB_SEQUENCE, null);
        $table->add_field('coursemoduleid', XMLDB_TYPE_INTEGER, '10', null, XMLDB_NOTNULL, null, null);
        $table->add_field('userfield', XMLDB_TYPE_CHAR, '50', null, null, null, null);
        $table->add_field('customfieldid', XMLDB_TYPE_INTEGER, '10', null, null, null, null);
        $table->add_field('operator', XMLDB_TYPE_CHAR, '20', null, XMLDB_NOTNULL, null, null);
        $table->add_field('value', XMLDB_TYPE_CHAR, '255', null, XMLDB_NOTNULL, null, null);

        // Adding keys to table course_modules_avail_fields
        $table->add_key('primary', XMLDB_KEY_PRIMARY, array('id'));
        $table->add_key('coursemoduleid', XMLDB_KEY_FOREIGN, array('coursemoduleid'), 'course_modules', array('id'));

        // Conditionally launch create table for course_modules_avail_fields
        if (!$dbman->table_exists($table)) {
            $dbman->create_table($table);
=======

        // Define index path (not unique) to be added to context
        $table = new xmldb_table('context');
        $index = new xmldb_index('path', XMLDB_INDEX_NOTUNIQUE, array('path'), array('varchar_pattern_ops'));

        // Recreate index with new pattern hint
        if ($DB->get_dbfamily() === 'postgres') {
            if ($dbman->index_exists($table, $index)) {
                $dbman->drop_index($table, $index);
            }
            $dbman->add_index($table, $index);
>>>>>>> 068cf0e5
        }

        // Main savepoint reached
        upgrade_main_savepoint(true, 2012062500.04);
    }

<<<<<<< HEAD
    if ($oldversion < 2012062500.05) {
        // Define table course_sections_avail_fields to be created
        $table = new xmldb_table('course_sections_avail_fields');

        // Adding fields to table course_sections_avail_fields
        $table->add_field('id', XMLDB_TYPE_INTEGER, '10', null, XMLDB_NOTNULL, XMLDB_SEQUENCE, null);
        $table->add_field('coursesectionid', XMLDB_TYPE_INTEGER, '10', null, XMLDB_NOTNULL, null, null);
        $table->add_field('userfield', XMLDB_TYPE_CHAR, '50', null, null, null, null);
        $table->add_field('customfieldid', XMLDB_TYPE_INTEGER, '10', null, null, null, null);
        $table->add_field('operator', XMLDB_TYPE_CHAR, '20', null, XMLDB_NOTNULL, null, null);
        $table->add_field('value', XMLDB_TYPE_CHAR, '255', null, XMLDB_NOTNULL, null, null);

        // Adding keys to table course_sections_avail_fields
        $table->add_key('primary', XMLDB_KEY_PRIMARY, array('id'));
        $table->add_key('coursesectionid', XMLDB_KEY_FOREIGN, array('coursesectionid'), 'course_sections', array('id'));

        // Conditionally launch create table for course_sections_avail_fields
        if (!$dbman->table_exists($table)) {
            $dbman->create_table($table);
        }

        // Main savepoint reached
        upgrade_main_savepoint(true, 2012062500.05);
    }

    if ($oldversion < 2012062500.06) {

        // Drop "deleted" fields
        $table = new xmldb_table('course_completions');
        $field = new xmldb_field('timenotified');
        $field = new xmldb_field('deleted');

        // Conditionally launch drop field deleted from course_completions
        if ($dbman->field_exists($table, $field)) {
            $dbman->drop_field($table, $field);
        }

        $field = new xmldb_field('timenotified');
        // Conditionally launch drop field timenotified from course_completions
        if ($dbman->field_exists($table, $field)) {
            $dbman->drop_field($table, $field);
        }

        // Main savepoint reached
        upgrade_main_savepoint(true, 2012062500.06);
    }

    if ($oldversion < 2012062500.07) {
        $table = new xmldb_table('course_completion_crit_compl');
        $field = new xmldb_field('deleted');

        // Conditionally launch drop field deleted from course_completion_crit_compl
        if ($dbman->field_exists($table, $field)) {
            $dbman->drop_field($table, $field);
        }
        // Main savepoint reached
        upgrade_main_savepoint(true, 2012062500.07);
    }

    if ($oldversion < 2012062500.08) {

        // Drop unused table "course_completion_notify"
        $table = new xmldb_table('course_completion_notify');

        // Conditionally launch drop table course_completion_notify
        if ($dbman->table_exists($table)) {
            $dbman->drop_table($table);
        }

        // Main savepoint reached
        upgrade_main_savepoint(true, 2012062500.08);
     }
=======
>>>>>>> 068cf0e5

    return true;
}<|MERGE_RESOLUTION|>--- conflicted
+++ resolved
@@ -900,7 +900,6 @@
     }
 
     if ($oldversion < 2012062500.04) {
-<<<<<<< HEAD
         // Define table course_modules_avail_fields to be created
         $table = new xmldb_table('course_modules_avail_fields');
 
@@ -919,26 +918,12 @@
         // Conditionally launch create table for course_modules_avail_fields
         if (!$dbman->table_exists($table)) {
             $dbman->create_table($table);
-=======
-
-        // Define index path (not unique) to be added to context
-        $table = new xmldb_table('context');
-        $index = new xmldb_index('path', XMLDB_INDEX_NOTUNIQUE, array('path'), array('varchar_pattern_ops'));
-
-        // Recreate index with new pattern hint
-        if ($DB->get_dbfamily() === 'postgres') {
-            if ($dbman->index_exists($table, $index)) {
-                $dbman->drop_index($table, $index);
-            }
-            $dbman->add_index($table, $index);
->>>>>>> 068cf0e5
         }
 
         // Main savepoint reached
         upgrade_main_savepoint(true, 2012062500.04);
     }
 
-<<<<<<< HEAD
     if ($oldversion < 2012062500.05) {
         // Define table course_sections_avail_fields to be created
         $table = new xmldb_table('course_sections_avail_fields');
@@ -1011,8 +996,24 @@
         // Main savepoint reached
         upgrade_main_savepoint(true, 2012062500.08);
      }
-=======
->>>>>>> 068cf0e5
+
+    if ($oldversion < 2012062500.09) {
+
+        // Define index path (not unique) to be added to context
+        $table = new xmldb_table('context');
+        $index = new xmldb_index('path', XMLDB_INDEX_NOTUNIQUE, array('path'), array('varchar_pattern_ops'));
+
+        // Recreate index with new pattern hint
+        if ($DB->get_dbfamily() === 'postgres') {
+            if ($dbman->index_exists($table, $index)) {
+                $dbman->drop_index($table, $index);
+            }
+            $dbman->add_index($table, $index);
+        }
+
+        // Main savepoint reached
+        upgrade_main_savepoint(true, 2012062500.09);
+    }
 
     return true;
 }