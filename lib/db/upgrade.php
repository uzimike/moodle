--- conflicted
+++ resolved
@@ -2327,7 +2327,6 @@
         upgrade_main_savepoint(true, 2013081200.00);
     }
 
-<<<<<<< HEAD
     if ($oldversion < 2013082300.01) {
         // Define the table 'backup_logs' and the field 'message' which we will be changing from a char to a text field.
         $table = new xmldb_table('backup_logs');
@@ -2338,9 +2337,10 @@
 
         // Main savepoint reached.
         upgrade_main_savepoint(true, 2013082300.01);
-=======
+    }
+
     // Convert SCORM course format courses to singleactivity.
-    if ($oldversion < 2013081500.01) {
+    if ($oldversion < 2013082700.00) {
         // First set relevant singleactivity settings.
         $formatoptions = new stdClass();
         $formatoptions->format = 'singleactivity';
@@ -2360,8 +2360,7 @@
                    SET format = 'singleactivity', modinfo = '', sectioncache = ''
                  WHERE format = 'scorm'";
         $DB->execute($sql);
-        upgrade_main_savepoint(true, 2013081500.01);
->>>>>>> 3d1808c6
+        upgrade_main_savepoint(true, 2013082700.00);
     }
 
     return true;
