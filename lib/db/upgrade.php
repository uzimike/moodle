--- conflicted
+++ resolved
@@ -2308,7 +2308,6 @@
         upgrade_main_savepoint(true, 2017080700.01);
     }
 
-<<<<<<< HEAD
     if ($oldversion < 2017082200.00) {
         $plugins = ['radius', 'fc', 'nntp', 'pam', 'pop3', 'imap'];
 
@@ -2352,8 +2351,9 @@
 
         // Main savepoint reached.
         upgrade_main_savepoint(true, 2017082200.01);
-=======
-    if ($oldversion < 2017081700.01) {
+    }
+
+    if ($oldversion < 2017082300.01) {
 
         // This script in included in each major version upgrade process so make sure we don't run it twice.
         if (empty($CFG->linkcoursesectionsupgradescriptwasrun)) {
@@ -2366,8 +2366,7 @@
         }
 
         // Main savepoint reached.
-        upgrade_main_savepoint(true, 2017081700.01);
->>>>>>> 26f12a35
+        upgrade_main_savepoint(true, 2017082300.01);
     }
 
     return true;
