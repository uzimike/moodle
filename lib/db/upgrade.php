--- conflicted
+++ resolved
@@ -3024,7 +3024,6 @@
     }
 
     if ($oldversion < 2020110901.08) {
-<<<<<<< HEAD
         // Get all the external backpacks and update the sortorder column, to avoid repeated/wrong values. As sortorder was not
         // used since now, the id column will be the criteria to follow for re-ordering them with a valid value.
         $i = 1;
@@ -3034,7 +3033,10 @@
             $DB->update_record('badge_external_backpack', $record);
         }
 
-=======
+        upgrade_main_savepoint(true, 2020110901.08);
+    }
+
+    if ($oldversion < 2020110901.09) {
         // This upgrade step will update all shared events setting userid to 0.
         // Site, category, course, group and action events (except user overrides) dont belong to the user who creates them.
         $DB->execute("UPDATE {event} SET userid = 0 WHERE eventtype <> 'user' OR priority <> 0");
@@ -3043,8 +3045,7 @@
         $DB->execute("UPDATE {event_subscriptions} SET userid = 0 WHERE eventtype <> 'user'");
 
         // Main savepoint reached.
->>>>>>> 7108bf82
-        upgrade_main_savepoint(true, 2020110901.08);
+        upgrade_main_savepoint(true, 2020110901.09);
     }
 
     return true;
