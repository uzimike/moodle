--- conflicted
+++ resolved
@@ -448,7 +448,6 @@
         $field = new xmldb_field('coursedisplay', XMLDB_TYPE_INTEGER, '2', null, XMLDB_NOTNULL, null, '0', 'completionnotify');
 
         // Conditionally launch add field coursedisplay
-        //
         if (!$dbman->field_exists($table, $field)) {
             $dbman->add_field($table, $field);
         }
@@ -503,7 +502,6 @@
     }
 
     if ($oldversion < 2012051100.01) {
-<<<<<<< HEAD
 
         // Define field idnumber to be added to groups
         $table = new xmldb_table('groups');
@@ -511,16 +509,10 @@
         $index = new xmldb_index('idnumber', XMLDB_INDEX_NOTUNIQUE, array('idnumber'));
 
         // Conditionally launch add field idnumber
-=======
-        // Amend course table to add sectioncache cache
-        $table = new xmldb_table('course');
-        $field = new xmldb_field('sectioncache', XMLDB_TYPE_TEXT, null, null, null, null, null, 'showgrades');
->>>>>>> ce4dfd27
-        if (!$dbman->field_exists($table, $field)) {
-            $dbman->add_field($table, $field);
-        }
-
-<<<<<<< HEAD
+        if (!$dbman->field_exists($table, $field)) {
+            $dbman->add_field($table, $field);
+        }
+
         // Conditionally launch add index idnumber
         if (!$dbman->index_exists($table, $index)) {
             $dbman->add_index($table, $index);
@@ -542,28 +534,35 @@
         }
 
         // Main savepoint reached
-=======
+        upgrade_main_savepoint(true, 2012051100.01);
+    }
+
+    if ($oldversion < 2012051100.03) {
+
+        // Amend course table to add sectioncache cache
+        $table = new xmldb_table('course');
+        $field = new xmldb_field('sectioncache', XMLDB_TYPE_TEXT, null, null, null, null, null, 'showgrades');
+        if (!$dbman->field_exists($table, $field)) {
+            $dbman->add_field($table, $field);
+        }
+
         // Amend course_sections to add date, time and groupingid availability
         // conditions and a setting about whether to show them
         $table = new xmldb_table('course_sections');
-        $field = new xmldb_field('availablefrom', XMLDB_TYPE_INTEGER, '10', null,
-                XMLDB_NOTNULL, null, '0', 'visible');
-        if (!$dbman->field_exists($table, $field)) {
-            $dbman->add_field($table, $field);
-        }
-        $field = new xmldb_field('availableuntil', XMLDB_TYPE_INTEGER, '10', null,
-                XMLDB_NOTNULL, null, '0', 'availablefrom');
-        if (!$dbman->field_exists($table, $field)) {
-            $dbman->add_field($table, $field);
-        }
-        $field = new xmldb_field('showavailability', XMLDB_TYPE_INTEGER, '1', null,
-                XMLDB_NOTNULL, null, '0', 'availableuntil');
+        $field = new xmldb_field('availablefrom', XMLDB_TYPE_INTEGER, '10', null, XMLDB_NOTNULL, null, '0', 'visible');
+        if (!$dbman->field_exists($table, $field)) {
+            $dbman->add_field($table, $field);
+        }
+        $field = new xmldb_field('availableuntil', XMLDB_TYPE_INTEGER, '10', null, XMLDB_NOTNULL, null, '0', 'availablefrom');
+        if (!$dbman->field_exists($table, $field)) {
+            $dbman->add_field($table, $field);
+        }
+        $field = new xmldb_field('showavailability', XMLDB_TYPE_INTEGER, '1', null, XMLDB_NOTNULL, null, '0', 'availableuntil');
         // Conditionally launch add field showavailability
         if (!$dbman->field_exists($table, $field)) {
             $dbman->add_field($table, $field);
         }
-        $field = new xmldb_field('groupingid', XMLDB_TYPE_INTEGER, '10', null,
-                XMLDB_NOTNULL, null, '0', 'showavailability');
+        $field = new xmldb_field('groupingid', XMLDB_TYPE_INTEGER, '10', null, XMLDB_NOTNULL, null, '0', 'showavailability');
         // Conditionally launch add field groupingid
         if (!$dbman->field_exists($table, $field)) {
             $dbman->add_field($table, $field);
@@ -581,27 +580,16 @@
         $table->add_field('grademax', XMLDB_TYPE_NUMBER, '10, 5', null, null, null, null);
 
         $table->add_key('primary', XMLDB_KEY_PRIMARY, array('id'));
-        $table->add_key('coursesectionid', XMLDB_KEY_FOREIGN,
-                array('coursesectionid'), 'course_sections', array('id'));
-        $table->add_key('sourcecmid', XMLDB_KEY_FOREIGN,
-                array('sourcecmid'), 'course_modules', array('id'));
-        $table->add_key('gradeitemid', XMLDB_KEY_FOREIGN,
-                array('gradeitemid'), 'grade_items', array('id'));
+        $table->add_key('coursesectionid', XMLDB_KEY_FOREIGN, array('coursesectionid'), 'course_sections', array('id'));
+        $table->add_key('sourcecmid', XMLDB_KEY_FOREIGN, array('sourcecmid'), 'course_modules', array('id'));
+        $table->add_key('gradeitemid', XMLDB_KEY_FOREIGN, array('gradeitemid'), 'grade_items', array('id'));
 
         if (!$dbman->table_exists($table)) {
             $dbman->create_table($table);
         }
 
-        // Amend course table to add sectioncache
-        $table = new xmldb_table('course');
-        $field = new xmldb_field('sectioncache', XMLDB_TYPE_TEXT, null, null, null, null, null, 'showgrades');
-        if (!$dbman->field_exists($table, $field)) {
-            $dbman->add_field($table, $field);
-        }
-
         /// Main savepoint reached
->>>>>>> ce4dfd27
-        upgrade_main_savepoint(true, 2012051100.01);
+        upgrade_main_savepoint(true, 2012051100.03);
     }
 
     return true;
