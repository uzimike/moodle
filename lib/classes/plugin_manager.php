<?php
// This file is part of Moodle - http://moodle.org/
//
// Moodle is free software: you can redistribute it and/or modify
// it under the terms of the GNU General Public License as published by
// the Free Software Foundation, either version 3 of the License, or
// (at your option) any later version.
//
// Moodle is distributed in the hope that it will be useful,
// but WITHOUT ANY WARRANTY; without even the implied warranty of
// MERCHANTABILITY or FITNESS FOR A PARTICULAR PURPOSE.  See the
// GNU General Public License for more details.
//
// You should have received a copy of the GNU General Public License
// along with Moodle.  If not, see <http://www.gnu.org/licenses/>.

/**
 * Defines classes used for plugins management
 *
 * This library provides a unified interface to various plugin types in
 * Moodle. It is mainly used by the plugins management admin page and the
 * plugins check page during the upgrade.
 *
 * @package    core
 * @copyright  2011 David Mudrak <david@moodle.com>
 * @license    http://www.gnu.org/copyleft/gpl.html GNU GPL v3 or later
 */

defined('MOODLE_INTERNAL') || die();

/**
 * Singleton class providing general plugins management functionality.
 */
class core_plugin_manager {

    /** the plugin is shipped with standard Moodle distribution */
    const PLUGIN_SOURCE_STANDARD    = 'std';
    /** the plugin is added extension */
    const PLUGIN_SOURCE_EXTENSION   = 'ext';

    /** the plugin uses neither database nor capabilities, no versions */
    const PLUGIN_STATUS_NODB        = 'nodb';
    /** the plugin is up-to-date */
    const PLUGIN_STATUS_UPTODATE    = 'uptodate';
    /** the plugin is about to be installed */
    const PLUGIN_STATUS_NEW         = 'new';
    /** the plugin is about to be upgraded */
    const PLUGIN_STATUS_UPGRADE     = 'upgrade';
    /** the standard plugin is about to be deleted */
    const PLUGIN_STATUS_DELETE     = 'delete';
    /** the version at the disk is lower than the one already installed */
    const PLUGIN_STATUS_DOWNGRADE   = 'downgrade';
    /** the plugin is installed but missing from disk */
    const PLUGIN_STATUS_MISSING     = 'missing';

    /** the given requirement/dependency is fulfilled */
    const REQUIREMENT_STATUS_OK = 'ok';
    /** the plugin requires higher core/other plugin version than is currently installed */
    const REQUIREMENT_STATUS_OUTDATED = 'outdated';
    /** the required dependency is not installed */
    const REQUIREMENT_STATUS_MISSING = 'missing';
    /** the current Moodle version is too high for plugin. */
    const REQUIREMENT_STATUS_NEWER = 'newer';

    /** the required dependency is available in the plugins directory */
    const REQUIREMENT_AVAILABLE = 'available';
    /** the required dependency is available in the plugins directory */
    const REQUIREMENT_UNAVAILABLE = 'unavailable';

    /** the moodle version is explicitly supported */
    const VERSION_SUPPORTED = 'supported';
    /** the moodle version is not explicitly supported */
    const VERSION_NOT_SUPPORTED = 'notsupported';
    /** the plugin does not specify supports */
    const VERSION_NO_SUPPORTS = 'nosupports';

    /** @var core_plugin_manager holds the singleton instance */
    protected static $singletoninstance;
    /** @var array of raw plugins information */
    protected $pluginsinfo = null;
    /** @var array of raw subplugins information */
    protected $subpluginsinfo = null;
    /** @var array cache information about availability in the plugins directory if requesting "at least" version */
    protected $remotepluginsinfoatleast = null;
    /** @var array cache information about availability in the plugins directory if requesting exact version */
    protected $remotepluginsinfoexact = null;
    /** @var array list of installed plugins $name=>$version */
    protected $installedplugins = null;
    /** @var array list of all enabled plugins $name=>$name */
    protected $enabledplugins = null;
    /** @var array list of all enabled plugins $name=>$diskversion */
    protected $presentplugins = null;
    /** @var array reordered list of plugin types */
    protected $plugintypes = null;
    /** @var \core\update\code_manager code manager to use for plugins code operations */
    protected $codemanager = null;
    /** @var \core\update\api client instance to use for accessing download.moodle.org/api/ */
    protected $updateapiclient = null;

    /**
     * Direct initiation not allowed, use the factory method {@link self::instance()}
     */
    protected function __construct() {
    }

    /**
     * Sorry, this is singleton
     */
    protected function __clone() {
    }

    /**
     * Factory method for this class
     *
     * @return core_plugin_manager the singleton instance
     */
    public static function instance() {
        if (is_null(static::$singletoninstance)) {
            static::$singletoninstance = new static();
        }
        return static::$singletoninstance;
    }

    /**
     * Reset all caches.
     * @param bool $phpunitreset
     */
    public static function reset_caches($phpunitreset = false) {
        if ($phpunitreset) {
            static::$singletoninstance = null;
        } else {
            if (static::$singletoninstance) {
                static::$singletoninstance->pluginsinfo = null;
                static::$singletoninstance->subpluginsinfo = null;
                static::$singletoninstance->remotepluginsinfoatleast = null;
                static::$singletoninstance->remotepluginsinfoexact = null;
                static::$singletoninstance->installedplugins = null;
                static::$singletoninstance->enabledplugins = null;
                static::$singletoninstance->presentplugins = null;
                static::$singletoninstance->plugintypes = null;
                static::$singletoninstance->codemanager = null;
                static::$singletoninstance->updateapiclient = null;
            }
        }
        $cache = cache::make('core', 'plugin_manager');
        $cache->purge();
    }

    /**
     * Returns the result of {@link core_component::get_plugin_types()} ordered for humans
     *
     * @see self::reorder_plugin_types()
     * @return array (string)name => (string)location
     */
    public function get_plugin_types() {
        if (func_num_args() > 0) {
            if (!func_get_arg(0)) {
                throw new coding_exception('core_plugin_manager->get_plugin_types() does not support relative paths.');
            }
        }
        if ($this->plugintypes) {
            return $this->plugintypes;
        }

        $this->plugintypes = $this->reorder_plugin_types(core_component::get_plugin_types());
        return $this->plugintypes;
    }

    /**
     * Load list of installed plugins,
     * always call before using $this->installedplugins.
     *
     * This method is caching results for all plugins.
     */
    protected function load_installed_plugins() {
        global $DB, $CFG;

        if ($this->installedplugins) {
            return;
        }

        if (empty($CFG->version)) {
            // Nothing installed yet.
            $this->installedplugins = array();
            return;
        }

        $cache = cache::make('core', 'plugin_manager');
        $installed = $cache->get('installed');

        if (is_array($installed)) {
            $this->installedplugins = $installed;
            return;
        }

        $this->installedplugins = array();

        $versions = $DB->get_records('config_plugins', array('name'=>'version'));
        foreach ($versions as $version) {
            $parts = explode('_', $version->plugin, 2);
            if (!isset($parts[1])) {
                // Invalid component, there must be at least one "_".
                continue;
            }
            // Do not verify here if plugin type and name are valid.
            $this->installedplugins[$parts[0]][$parts[1]] = $version->value;
        }

        foreach ($this->installedplugins as $key => $value) {
            ksort($this->installedplugins[$key]);
        }

        $cache->set('installed', $this->installedplugins);
    }

    /**
     * Return list of installed plugins of given type.
     * @param string $type
     * @return array $name=>$version
     */
    public function get_installed_plugins($type) {
        $this->load_installed_plugins();
        if (isset($this->installedplugins[$type])) {
            return $this->installedplugins[$type];
        }
        return array();
    }

    /**
     * Load list of all enabled plugins,
     * call before using $this->enabledplugins.
     *
     * This method is caching results from individual plugin info classes.
     */
    protected function load_enabled_plugins() {
        global $CFG;

        if ($this->enabledplugins) {
            return;
        }

        if (empty($CFG->version)) {
            $this->enabledplugins = array();
            return;
        }

        $cache = cache::make('core', 'plugin_manager');
        $enabled = $cache->get('enabled');

        if (is_array($enabled)) {
            $this->enabledplugins = $enabled;
            return;
        }

        $this->enabledplugins = array();

        require_once($CFG->libdir.'/adminlib.php');

        $plugintypes = core_component::get_plugin_types();
        foreach ($plugintypes as $plugintype => $fulldir) {
            $plugininfoclass = static::resolve_plugininfo_class($plugintype);
            if (class_exists($plugininfoclass)) {
                $enabled = $plugininfoclass::get_enabled_plugins();
                if (!is_array($enabled)) {
                    continue;
                }
                $this->enabledplugins[$plugintype] = $enabled;
            }
        }

        $cache->set('enabled', $this->enabledplugins);
    }

    /**
     * Get list of enabled plugins of given type,
     * the result may contain missing plugins.
     *
     * @param string $type
     * @return array|null  list of enabled plugins of this type, null if unknown
     */
    public function get_enabled_plugins($type) {
        $this->load_enabled_plugins();
        if (isset($this->enabledplugins[$type])) {
            return $this->enabledplugins[$type];
        }
        return null;
    }

    /**
     * Load list of all present plugins - call before using $this->presentplugins.
     */
    protected function load_present_plugins() {
        if ($this->presentplugins) {
            return;
        }

        $cache = cache::make('core', 'plugin_manager');
        $present = $cache->get('present');

        if (is_array($present)) {
            $this->presentplugins = $present;
            return;
        }

        $this->presentplugins = array();

        $plugintypes = core_component::get_plugin_types();
        foreach ($plugintypes as $type => $typedir) {
            $plugs = core_component::get_plugin_list($type);
            foreach ($plugs as $plug => $fullplug) {
                $module = new stdClass();
                $plugin = new stdClass();
                $plugin->version = null;
                include($fullplug.'/version.php');

                // Check if the legacy $module syntax is still used.
                if (!is_object($module) or (count((array)$module) > 0)) {
                    debugging('Unsupported $module syntax detected in version.php of the '.$type.'_'.$plug.' plugin.');
                    $skipcache = true;
                }

                // Check if the component is properly declared.
                if (empty($plugin->component) or ($plugin->component !== $type.'_'.$plug)) {
                    debugging('Plugin '.$type.'_'.$plug.' does not declare valid $plugin->component in its version.php.');
                    $skipcache = true;
                }

                $this->presentplugins[$type][$plug] = $plugin;
            }
        }

        if (empty($skipcache)) {
            $cache->set('present', $this->presentplugins);
        }
    }

    /**
     * Get list of present plugins of given type.
     *
     * @param string $type
     * @return array|null  list of presnet plugins $name=>$diskversion, null if unknown
     */
    public function get_present_plugins($type) {
        $this->load_present_plugins();
        if (isset($this->presentplugins[$type])) {
            return $this->presentplugins[$type];
        }
        return null;
    }

    /**
     * Returns a tree of known plugins and information about them
     *
     * @return array 2D array. The first keys are plugin type names (e.g. qtype);
     *      the second keys are the plugin local name (e.g. multichoice); and
     *      the values are the corresponding objects extending {@link \core\plugininfo\base}
     */
    public function get_plugins() {
        $this->init_pluginsinfo_property();

        // Make sure all types are initialised.
        foreach ($this->pluginsinfo as $plugintype => $list) {
            if ($list === null) {
                $this->get_plugins_of_type($plugintype);
            }
        }

        return $this->pluginsinfo;
    }

    /**
     * Returns list of known plugins of the given type.
     *
     * This method returns the subset of the tree returned by {@link self::get_plugins()}.
     * If the given type is not known, empty array is returned.
     *
     * @param string $type plugin type, e.g. 'mod' or 'workshopallocation'
     * @return \core\plugininfo\base[] (string)plugin name (e.g. 'workshop') => corresponding subclass of {@link \core\plugininfo\base}
     */
    public function get_plugins_of_type($type) {
        global $CFG;

        $this->init_pluginsinfo_property();

        if (!array_key_exists($type, $this->pluginsinfo)) {
            return array();
        }

        if (is_array($this->pluginsinfo[$type])) {
            return $this->pluginsinfo[$type];
        }

        $types = core_component::get_plugin_types();

        if (!isset($types[$type])) {
            // Orphaned subplugins!
            $plugintypeclass = static::resolve_plugininfo_class($type);
            $this->pluginsinfo[$type] = $plugintypeclass::get_plugins($type, null, $plugintypeclass, $this);
            return $this->pluginsinfo[$type];
        }

        /** @var \core\plugininfo\base $plugintypeclass */
        $plugintypeclass = static::resolve_plugininfo_class($type);
        $plugins = $plugintypeclass::get_plugins($type, $types[$type], $plugintypeclass, $this);
        $this->pluginsinfo[$type] = $plugins;

        return $this->pluginsinfo[$type];
    }

    /**
     * Init placeholder array for plugin infos.
     */
    protected function init_pluginsinfo_property() {
        if (is_array($this->pluginsinfo)) {
            return;
        }
        $this->pluginsinfo = array();

        $plugintypes = $this->get_plugin_types();

        foreach ($plugintypes as $plugintype => $plugintyperootdir) {
            $this->pluginsinfo[$plugintype] = null;
        }

        // Add orphaned subplugin types.
        $this->load_installed_plugins();
        foreach ($this->installedplugins as $plugintype => $unused) {
            if (!isset($plugintypes[$plugintype])) {
                $this->pluginsinfo[$plugintype] = null;
            }
        }
    }

    /**
     * Find the plugin info class for given type.
     *
     * @param string $type
     * @return string name of pluginfo class for give plugin type
     */
    public static function resolve_plugininfo_class($type) {
        $plugintypes = core_component::get_plugin_types();
        if (!isset($plugintypes[$type])) {
            return '\core\plugininfo\orphaned';
        }

        $parent = core_component::get_subtype_parent($type);

        if ($parent) {
            $class = '\\'.$parent.'\plugininfo\\' . $type;
            if (class_exists($class)) {
                $plugintypeclass = $class;
            } else {
                if ($dir = core_component::get_component_directory($parent)) {
                    // BC only - use namespace instead!
                    if (file_exists("$dir/adminlib.php")) {
                        global $CFG;
                        include_once("$dir/adminlib.php");
                    }
                    if (class_exists('plugininfo_' . $type)) {
                        $plugintypeclass = 'plugininfo_' . $type;
                        debugging('Class "'.$plugintypeclass.'" is deprecated, migrate to "'.$class.'"', DEBUG_DEVELOPER);
                    } else {
                        debugging('Subplugin type "'.$type.'" should define class "'.$class.'"', DEBUG_DEVELOPER);
                        $plugintypeclass = '\core\plugininfo\general';
                    }
                } else {
                    $plugintypeclass = '\core\plugininfo\general';
                }
            }
        } else {
            $class = '\core\plugininfo\\' . $type;
            if (class_exists($class)) {
                $plugintypeclass = $class;
            } else {
                debugging('All standard types including "'.$type.'" should have plugininfo class!', DEBUG_DEVELOPER);
                $plugintypeclass = '\core\plugininfo\general';
            }
        }

        if (!in_array('core\plugininfo\base', class_parents($plugintypeclass))) {
            throw new coding_exception('Class ' . $plugintypeclass . ' must extend \core\plugininfo\base');
        }

        return $plugintypeclass;
    }

    /**
     * Returns list of all known subplugins of the given plugin.
     *
     * For plugins that do not provide subplugins (i.e. there is no support for it),
     * empty array is returned.
     *
     * @param string $component full component name, e.g. 'mod_workshop'
     * @return array (string) component name (e.g. 'workshopallocation_random') => subclass of {@link \core\plugininfo\base}
     */
    public function get_subplugins_of_plugin($component) {

        $pluginfo = $this->get_plugin_info($component);

        if (is_null($pluginfo)) {
            return array();
        }

        $subplugins = $this->get_subplugins();

        if (!isset($subplugins[$pluginfo->component])) {
            return array();
        }

        $list = array();

        foreach ($subplugins[$pluginfo->component] as $subdata) {
            foreach ($this->get_plugins_of_type($subdata->type) as $subpluginfo) {
                $list[$subpluginfo->component] = $subpluginfo;
            }
        }

        return $list;
    }

    /**
     * Returns list of plugins that define their subplugins and the information
     * about them from the db/subplugins.json file.
     *
     * @return array with keys like 'mod_quiz', and values the data from the
     *      corresponding db/subplugins.json file.
     */
    public function get_subplugins() {

        if (is_array($this->subpluginsinfo)) {
            return $this->subpluginsinfo;
        }

        $plugintypes = core_component::get_plugin_types();

        $this->subpluginsinfo = array();
        foreach (core_component::get_plugin_types_with_subplugins() as $type => $ignored) {
            foreach (core_component::get_plugin_list($type) as $plugin => $componentdir) {
                $component = $type.'_'.$plugin;
                $subplugins = core_component::get_subplugins($component);
                if (!$subplugins) {
                    continue;
                }
                $this->subpluginsinfo[$component] = array();
                foreach ($subplugins as $subplugintype => $ignored) {
                    $subplugin = new stdClass();
                    $subplugin->type = $subplugintype;
                    $subplugin->typerootdir = $plugintypes[$subplugintype];
                    $this->subpluginsinfo[$component][$subplugintype] = $subplugin;
                }
            }
        }
        return $this->subpluginsinfo;
    }

    /**
     * Returns the name of the plugin that defines the given subplugin type
     *
     * If the given subplugin type is not actually a subplugin, returns false.
     *
     * @param string $subplugintype the name of subplugin type, eg. workshopform or quiz
     * @return false|string the name of the parent plugin, eg. mod_workshop
     */
    public function get_parent_of_subplugin($subplugintype) {
        $parent = core_component::get_subtype_parent($subplugintype);
        if (!$parent) {
            return false;
        }
        return $parent;
    }

    /**
     * Returns a localized name of a given plugin
     *
     * @param string $component name of the plugin, eg mod_workshop or auth_ldap
     * @return string
     */
    public function plugin_name($component) {

        $pluginfo = $this->get_plugin_info($component);

        if (is_null($pluginfo)) {
            throw new moodle_exception('err_unknown_plugin', 'core_plugin', '', array('plugin' => $component));
        }

        return $pluginfo->displayname;
    }

    /**
     * Returns a localized name of a plugin typed in singular form
     *
     * Most plugin types define their names in core_plugin lang file. In case of subplugins,
     * we try to ask the parent plugin for the name. In the worst case, we will return
     * the value of the passed $type parameter.
     *
     * @param string $type the type of the plugin, e.g. mod or workshopform
     * @return string
     */
    public function plugintype_name($type) {

        if (get_string_manager()->string_exists('type_' . $type, 'core_plugin')) {
            // For most plugin types, their names are defined in core_plugin lang file.
            return get_string('type_' . $type, 'core_plugin');

        } else if ($parent = $this->get_parent_of_subplugin($type)) {
            // If this is a subplugin, try to ask the parent plugin for the name.
            if (get_string_manager()->string_exists('subplugintype_' . $type, $parent)) {
                return $this->plugin_name($parent) . ' / ' . get_string('subplugintype_' . $type, $parent);
            } else {
                return $this->plugin_name($parent) . ' / ' . $type;
            }

        } else {
            return $type;
        }
    }

    /**
     * Returns a localized name of a plugin type in plural form
     *
     * Most plugin types define their names in core_plugin lang file. In case of subplugins,
     * we try to ask the parent plugin for the name. In the worst case, we will return
     * the value of the passed $type parameter.
     *
     * @param string $type the type of the plugin, e.g. mod or workshopform
     * @return string
     */
    public function plugintype_name_plural($type) {

        if (get_string_manager()->string_exists('type_' . $type . '_plural', 'core_plugin')) {
            // For most plugin types, their names are defined in core_plugin lang file.
            return get_string('type_' . $type . '_plural', 'core_plugin');

        } else if ($parent = $this->get_parent_of_subplugin($type)) {
            // If this is a subplugin, try to ask the parent plugin for the name.
            if (get_string_manager()->string_exists('subplugintype_' . $type . '_plural', $parent)) {
                return $this->plugin_name($parent) . ' / ' . get_string('subplugintype_' . $type . '_plural', $parent);
            } else {
                return $this->plugin_name($parent) . ' / ' . $type;
            }

        } else {
            return $type;
        }
    }

    /**
     * Returns information about the known plugin, or null
     *
     * @param string $component frankenstyle component name.
     * @return \core\plugininfo\base|null the corresponding plugin information.
     */
    public function get_plugin_info($component) {
        list($type, $name) = core_component::normalize_component($component);
        $plugins = $this->get_plugins_of_type($type);
        if (isset($plugins[$name])) {
            return $plugins[$name];
        } else {
            return null;
        }
    }

    /**
     * Check to see if the current version of the plugin seems to be a checkout of an external repository.
     *
     * @param string $component frankenstyle component name
     * @return false|string
     */
    public function plugin_external_source($component) {

        $plugininfo = $this->get_plugin_info($component);

        if (is_null($plugininfo)) {
            return false;
        }

        $pluginroot = $plugininfo->rootdir;

        if (is_dir($pluginroot.'/.git')) {
            return 'git';
        }

        if (is_file($pluginroot.'/.git')) {
            return 'git-submodule';
        }

        if (is_dir($pluginroot.'/CVS')) {
            return 'cvs';
        }

        if (is_dir($pluginroot.'/.svn')) {
            return 'svn';
        }

        if (is_dir($pluginroot.'/.hg')) {
            return 'mercurial';
        }

        return false;
    }

    /**
     * Get a list of any other plugins that require this one.
     * @param string $component frankenstyle component name.
     * @return array of frankensyle component names that require this one.
     */
    public function other_plugins_that_require($component) {
        $others = array();
        foreach ($this->get_plugins() as $type => $plugins) {
            foreach ($plugins as $plugin) {
                $required = $plugin->get_other_required_plugins();
                if (isset($required[$component])) {
                    $others[] = $plugin->component;
                }
            }
        }
        return $others;
    }

    /**
     * Check a dependencies list against the list of installed plugins.
     * @param array $dependencies compenent name to required version or ANY_VERSION.
     * @return bool true if all the dependencies are satisfied.
     */
    public function are_dependencies_satisfied($dependencies) {
        foreach ($dependencies as $component => $requiredversion) {
            $otherplugin = $this->get_plugin_info($component);
            if (is_null($otherplugin)) {
                return false;
            }

            if ($requiredversion != ANY_VERSION and $otherplugin->versiondisk < $requiredversion) {
                return false;
            }
        }

        return true;
    }

    /**
     * Checks all dependencies for all installed plugins
     *
     * This is used by install and upgrade. The array passed by reference as the second
     * argument is populated with the list of plugins that have failed dependencies (note that
     * a single plugin can appear multiple times in the $failedplugins).
     *
     * @param int $moodleversion the version from version.php.
     * @param array $failedplugins to return the list of plugins with non-satisfied dependencies
     * @param int $branch the current moodle branch, null if not provided
     * @return bool true if all the dependencies are satisfied for all plugins.
     */
    public function all_plugins_ok($moodleversion, &$failedplugins = array(), $branch = null) {
        global $CFG;
        if (empty($branch)) {
            $branch = $CFG->branch ?? '';
            if (empty($branch)) {
                // During initial install there is no branch set.
                require($CFG->dirroot . '/version.php');
                $branch = (int)$branch;
                // Force CFG->branch to int value during install.
                $CFG->branch = $branch;
            }
        }
        $return = true;
        foreach ($this->get_plugins() as $type => $plugins) {
            foreach ($plugins as $plugin) {

                if (!$plugin->is_core_dependency_satisfied($moodleversion)) {
                    $return = false;
                    $failedplugins[] = $plugin->component;
                }

                if (!$this->are_dependencies_satisfied($plugin->get_other_required_plugins())) {
                    $return = false;
                    $failedplugins[] = $plugin->component;
                }

                if (!$plugin->is_core_compatible_satisfied($branch)) {
                    $return = false;
                    $failedplugins[] = $plugin->component;
                }
            }
        }

        return $return;
    }

    /**
     * Resolve requirements and dependencies of a plugin.
     *
     * Returns an array of objects describing the requirement/dependency,
     * indexed by the frankenstyle name of the component. The returned array
     * can be empty. The objects in the array have following properties:
     *
     *  ->(numeric)hasver
     *  ->(numeric)reqver
     *  ->(string)status
     *  ->(string)availability
     *
     * @param \core\plugininfo\base $plugin the plugin we are checking
     * @param null|string|int|double $moodleversion explicit moodle core version to check against, defaults to $CFG->version
     * @param null|string|int $moodlebranch explicit moodle core branch to check against, defaults to $CFG->branch
     * @return array of objects
     */
    public function resolve_requirements(\core\plugininfo\base $plugin, $moodleversion=null, $moodlebranch=null) {
        global $CFG;

        if ($plugin->versiondisk === null) {
            // Missing from disk, we have no version.php to read from.
            return array();
        }

        if ($moodleversion === null) {
            $moodleversion = $CFG->version;
        }

        if ($moodlebranch === null) {
            $moodlebranch = $CFG->branch;
        }

        $reqs = array();
        $reqcore = $this->resolve_core_requirements($plugin, $moodleversion, $moodlebranch);

        if (!empty($reqcore)) {
            $reqs['core'] = $reqcore;
        }

        foreach ($plugin->get_other_required_plugins() as $reqplug => $reqver) {
            $reqs[$reqplug] = $this->resolve_dependency_requirements($plugin, $reqplug, $reqver, $moodlebranch);
        }

        return $reqs;
    }

    /**
     * Helper method to resolve plugin's requirements on the moodle core.
     *
     * @param \core\plugininfo\base $plugin the plugin we are checking
     * @param string|int|double $moodleversion moodle core branch to check against
     * @return stdObject
     */
    protected function resolve_core_requirements(\core\plugininfo\base $plugin, $moodleversion, $moodlebranch) {

        $reqs = (object)array(
            'hasver' => null,
            'reqver' => null,
            'status' => null,
            'availability' => null,
        );
        $reqs->hasver = $moodleversion;

        if (empty($plugin->versionrequires)) {
            $reqs->reqver = ANY_VERSION;
        } else {
            $reqs->reqver = $plugin->versionrequires;
        }

        if ($plugin->is_core_dependency_satisfied($moodleversion)) {
            $reqs->status = self::REQUIREMENT_STATUS_OK;
        } else {
            $reqs->status = self::REQUIREMENT_STATUS_OUTDATED;
        }

        // Now check if there is an explicit incompatible, supersedes requires.
        if (isset($plugin->pluginincompatible) && $plugin->pluginincompatible != null) {
            if (!$plugin->is_core_compatible_satisfied($moodlebranch)) {

                $reqs->status = self::REQUIREMENT_STATUS_NEWER;
            }
        }

        return $reqs;
    }

    /**
     * Helper method to resolve plugin's dependecies on other plugins.
     *
     * @param \core\plugininfo\base $plugin the plugin we are checking
     * @param string $otherpluginname
     * @param string|int $requiredversion
     * @param string|int $moodlebranch explicit moodle core branch to check against, defaults to $CFG->branch
     * @return stdClass
     */
    protected function resolve_dependency_requirements(\core\plugininfo\base $plugin, $otherpluginname,
            $requiredversion, $moodlebranch) {

        $reqs = (object)array(
            'hasver' => null,
            'reqver' => null,
            'status' => null,
            'availability' => null,
        );

        $otherplugin = $this->get_plugin_info($otherpluginname);

        if ($otherplugin !== null) {
            // The required plugin is installed.
            $reqs->hasver = $otherplugin->versiondisk;
            $reqs->reqver = $requiredversion;
            // Check it has sufficient version.
            if ($requiredversion == ANY_VERSION or $otherplugin->versiondisk >= $requiredversion) {
                $reqs->status = self::REQUIREMENT_STATUS_OK;
            } else {
                $reqs->status = self::REQUIREMENT_STATUS_OUTDATED;
            }

        } else {
            // The required plugin is not installed.
            $reqs->hasver = null;
            $reqs->reqver = $requiredversion;
            $reqs->status = self::REQUIREMENT_STATUS_MISSING;
        }

        if ($reqs->status !== self::REQUIREMENT_STATUS_OK) {
            if ($this->is_remote_plugin_available($otherpluginname, $requiredversion, false)) {
                $reqs->availability = self::REQUIREMENT_AVAILABLE;
            } else {
                $reqs->availability = self::REQUIREMENT_UNAVAILABLE;
            }
        }

        return $reqs;
    }

    /**
     * Helper method to determine whether a moodle version is explicitly supported.
     *
     * @param \core\plugininfo\base $plugin the plugin we are checking
     * @param int $branch the moodle branch to check support for
     * @return string
     */
    public function check_explicitly_supported($plugin, $branch) : string {
        // Check for correctly formed supported.
        if (isset($plugin->pluginsupported)) {
            // Broken apart for readability.
            $error = false;
            if (!is_array($plugin->pluginsupported)) {
                $error = true;
            }
            if (!is_int($plugin->pluginsupported[0]) || !is_int($plugin->pluginsupported[1])) {
                $error = true;
            }
            if (count($plugin->pluginsupported) != 2) {
                $error = true;
            }
            if ($error) {
                throw new coding_exception(get_string('err_supported_syntax', 'core_plugin'));
            }
        }

        if (isset($plugin->pluginsupported) && $plugin->pluginsupported != null) {
            if ($plugin->pluginsupported[0] <= $branch && $branch <= $plugin->pluginsupported[1]) {
                return self::VERSION_SUPPORTED;
            } else {
                return self::VERSION_NOT_SUPPORTED;
            }
        } else {
            // If supports aren't specified, but incompatible is, return not supported if not incompatible.
            if (!isset($plugin->pluginsupported) && isset($plugin->pluginincompatible) && !empty($plugin->pluginincompatible)) {
                if (!$plugin->is_core_compatible_satisfied($branch)) {
                    return self::VERSION_NOT_SUPPORTED;
                }
            }
            return self::VERSION_NO_SUPPORTS;
        }
    }

    /**
     * Is the given plugin version available in the plugins directory?
     *
     * See {@link self::get_remote_plugin_info()} for the full explanation of how the $version
     * parameter is interpretted.
     *
     * @param string $component plugin frankenstyle name
     * @param string|int $version ANY_VERSION or the version number
     * @param bool $exactmatch false if "given version or higher" is requested
     * @return boolean
     */
    public function is_remote_plugin_available($component, $version, $exactmatch) {

        $info = $this->get_remote_plugin_info($component, $version, $exactmatch);

        if (empty($info)) {
            // There is no available plugin of that name.
            return false;
        }

        if (empty($info->version)) {
            // Plugin is known, but no suitable version was found.
            return false;
        }

        return true;
    }

    /**
     * Can the given plugin version be installed via the admin UI?
     *
     * This check should be used whenever attempting to install a plugin from
     * the plugins directory (new install, available update, missing dependency).
     *
     * @param string $component
     * @param int $version version number
     * @param string $reason returned code of the reason why it is not
     * @return boolean
     */
    public function is_remote_plugin_installable($component, $version, &$reason=null) {
        global $CFG;

        // Make sure the feature is not disabled.
        if (!empty($CFG->disableupdateautodeploy)) {
            $reason = 'disabled';
            return false;
        }

        // Make sure the version is available.
        if (!$this->is_remote_plugin_available($component, $version, true)) {
            $reason = 'remoteunavailable';
            return false;
        }

        // Make sure the plugin type root directory is writable.
        list($plugintype, $pluginname) = core_component::normalize_component($component);
        if (!$this->is_plugintype_writable($plugintype)) {
            $reason = 'notwritableplugintype';
            return false;
        }

        $remoteinfo = $this->get_remote_plugin_info($component, $version, true);
        $localinfo = $this->get_plugin_info($component);

        if ($localinfo) {
            // If the plugin is already present, prevent downgrade.
            if ($localinfo->versiondb > $remoteinfo->version->version) {
                $reason = 'cannotdowngrade';
                return false;
            }

            // Make sure we have write access to all the existing code.
            if (is_dir($localinfo->rootdir)) {
                if (!$this->is_plugin_folder_removable($component)) {
                    $reason = 'notwritableplugin';
                    return false;
                }
            }
        }

        // Looks like it could work.
        return true;
    }

    /**
     * Given the list of remote plugin infos, return just those installable.
     *
     * This is typically used on lists returned by
     * {@link self::available_updates()} or {@link self::missing_dependencies()}
     * to perform bulk installation of remote plugins.
     *
     * @param array $remoteinfos list of {@link \core\update\remote_info}
     * @return array
     */
    public function filter_installable($remoteinfos) {
        global $CFG;

        if (!empty($CFG->disableupdateautodeploy)) {
            return array();
        }
        if (empty($remoteinfos)) {
            return array();
        }
        $installable = array();
        foreach ($remoteinfos as $index => $remoteinfo) {
            if ($this->is_remote_plugin_installable($remoteinfo->component, $remoteinfo->version->version)) {
                $installable[$index] = $remoteinfo;
            }
        }
        return $installable;
    }

    /**
     * Returns information about a plugin in the plugins directory.
     *
     * This is typically used when checking for available dependencies (in
     * which case the $version represents minimal version we need), or
     * when installing an available update or a new plugin from the plugins
     * directory (in which case the $version is exact version we are
     * interested in). The interpretation of the $version is controlled
     * by the $exactmatch argument.
     *
     * If a plugin with the given component name is found, data about the
     * plugin are returned as an object. The ->version property of the object
     * contains the information about the particular plugin version that
     * matches best the given critera. The ->version property is false if no
     * suitable version of the plugin was found (yet the plugin itself is
     * known).
     *
     * See {@link \core\update\api::validate_pluginfo_format()} for the
     * returned data structure.
     *
     * @param string $component plugin frankenstyle name
     * @param string|int $version ANY_VERSION or the version number
     * @param bool $exactmatch false if "given version or higher" is requested
     * @return \core\update\remote_info|bool
     */
    public function get_remote_plugin_info($component, $version, $exactmatch) {

        if ($exactmatch and $version == ANY_VERSION) {
            throw new coding_exception('Invalid request for exactly any version, it does not make sense.');
        }

        $client = $this->get_update_api_client();

        if ($exactmatch) {
            // Use client's get_plugin_info() method.
            if (!isset($this->remotepluginsinfoexact[$component][$version])) {
                $this->remotepluginsinfoexact[$component][$version] = $client->get_plugin_info($component, $version);
            }
            return $this->remotepluginsinfoexact[$component][$version];

        } else {
            // Use client's find_plugin() method.
            if (!isset($this->remotepluginsinfoatleast[$component][$version])) {
                $this->remotepluginsinfoatleast[$component][$version] = $client->find_plugin($component, $version);
            }
            return $this->remotepluginsinfoatleast[$component][$version];
        }
    }

    /**
     * Obtain the plugin ZIP file from the given URL
     *
     * The caller is supposed to know both downloads URL and the MD5 hash of
     * the ZIP contents in advance, typically by using the API requests against
     * the plugins directory.
     *
     * @param string $url
     * @param string $md5
     * @return string|bool full path to the file, false on error
     */
    public function get_remote_plugin_zip($url, $md5) {
        global $CFG;

        if (!empty($CFG->disableupdateautodeploy)) {
            return false;
        }
        return $this->get_code_manager()->get_remote_plugin_zip($url, $md5);
    }

    /**
     * Extracts the saved plugin ZIP file.
     *
     * Returns the list of files found in the ZIP. The format of that list is
     * array of (string)filerelpath => (bool|string) where the array value is
     * either true or a string describing the problematic file.
     *
     * @see zip_packer::extract_to_pathname()
     * @param string $zipfilepath full path to the saved ZIP file
     * @param string $targetdir full path to the directory to extract the ZIP file to
     * @param string $rootdir explicitly rename the root directory of the ZIP into this non-empty value
     * @return array list of extracted files as returned by {@link zip_packer::extract_to_pathname()}
     */
    public function unzip_plugin_file($zipfilepath, $targetdir, $rootdir = '') {
        return $this->get_code_manager()->unzip_plugin_file($zipfilepath, $targetdir, $rootdir);
    }

    /**
     * Detects the plugin's name from its ZIP file.
     *
     * Plugin ZIP packages are expected to contain a single directory and the
     * directory name would become the plugin name once extracted to the Moodle
     * dirroot.
     *
     * @param string $zipfilepath full path to the ZIP files
     * @return string|bool false on error
     */
    public function get_plugin_zip_root_dir($zipfilepath) {
        return $this->get_code_manager()->get_plugin_zip_root_dir($zipfilepath);
    }

    /**
     * Return a list of missing dependencies.
     *
     * This should provide the full list of plugins that should be installed to
     * fulfill the requirements of all plugins, if possible.
     *
     * @param bool $availableonly return only available missing dependencies
     * @return array of \core\update\remote_info|bool indexed by the component name
     */
    public function missing_dependencies($availableonly=false) {

        $dependencies = array();

        foreach ($this->get_plugins() as $plugintype => $pluginfos) {
            foreach ($pluginfos as $pluginname => $pluginfo) {
                foreach ($this->resolve_requirements($pluginfo) as $reqname => $reqinfo) {
                    if ($reqname === 'core') {
                        continue;
                    }
                    if ($reqinfo->status != self::REQUIREMENT_STATUS_OK) {
                        if ($reqinfo->availability == self::REQUIREMENT_AVAILABLE) {
                            $remoteinfo = $this->get_remote_plugin_info($reqname, $reqinfo->reqver, false);

                            if (empty($dependencies[$reqname])) {
                                $dependencies[$reqname] = $remoteinfo;
                            } else {
                                // If resolving requirements has led to two different versions of the same
                                // remote plugin, pick the higher version. This can happen in cases like one
                                // plugin requiring ANY_VERSION and another plugin requiring specific higher
                                // version with lower maturity of a remote plugin.
                                if ($remoteinfo->version->version > $dependencies[$reqname]->version->version) {
                                    $dependencies[$reqname] = $remoteinfo;
                                }
                            }

                        } else {
                            if (!isset($dependencies[$reqname])) {
                                // Unable to find a plugin fulfilling the requirements.
                                $dependencies[$reqname] = false;
                            }
                        }
                    }
                }
            }
        }

        if ($availableonly) {
            foreach ($dependencies as $component => $info) {
                if (empty($info) or empty($info->version)) {
                    unset($dependencies[$component]);
                }
            }
        }

        return $dependencies;
    }

    /**
     * Is it possible to uninstall the given plugin?
     *
     * False is returned if the plugininfo subclass declares the uninstall should
     * not be allowed via {@link \core\plugininfo\base::is_uninstall_allowed()} or if the
     * core vetoes it (e.g. becase the plugin or some of its subplugins is required
     * by some other installed plugin).
     *
     * @param string $component full frankenstyle name, e.g. mod_foobar
     * @return bool
     */
    public function can_uninstall_plugin($component) {

        $pluginfo = $this->get_plugin_info($component);

        if (is_null($pluginfo)) {
            return false;
        }

        if (!$this->common_uninstall_check($pluginfo)) {
            return false;
        }

        // Verify only if something else requires the subplugins, do not verify their common_uninstall_check()!
        $subplugins = $this->get_subplugins_of_plugin($pluginfo->component);
        foreach ($subplugins as $subpluginfo) {
            // Check if there are some other plugins requiring this subplugin
            // (but the parent and siblings).
            foreach ($this->other_plugins_that_require($subpluginfo->component) as $requiresme) {
                $ismyparent = ($pluginfo->component === $requiresme);
                $ismysibling = in_array($requiresme, array_keys($subplugins));
                if (!$ismyparent and !$ismysibling) {
                    return false;
                }
            }
        }

        // Check if there are some other plugins requiring this plugin
        // (but its subplugins).
        foreach ($this->other_plugins_that_require($pluginfo->component) as $requiresme) {
            $ismysubplugin = in_array($requiresme, array_keys($subplugins));
            if (!$ismysubplugin) {
                return false;
            }
        }

        return true;
    }

    /**
     * Perform the installation of plugins.
     *
     * If used for installation of remote plugins from the Moodle Plugins
     * directory, the $plugins must be list of {@link \core\update\remote_info}
     * object that represent installable remote plugins. The caller can use
     * {@link self::filter_installable()} to prepare the list.
     *
     * If used for installation of plugins from locally available ZIP files,
     * the $plugins should be list of objects with properties ->component and
     * ->zipfilepath.
     *
     * The method uses {@link mtrace()} to produce direct output and can be
     * used in both web and cli interfaces.
     *
     * @param array $plugins list of plugins
     * @param bool $confirmed should the files be really deployed into the dirroot?
     * @param bool $silent perform without output
     * @return bool true on success
     */
    public function install_plugins(array $plugins, $confirmed, $silent) {
        global $CFG, $OUTPUT;

        if (!empty($CFG->disableupdateautodeploy)) {
            return false;
        }

        if (empty($plugins)) {
            return false;
        }

        $ok = get_string('ok', 'core');

        // Let admins know they can expect more verbose output.
        $silent or $this->mtrace(get_string('packagesdebug', 'core_plugin'), PHP_EOL, DEBUG_NORMAL);

        // Download all ZIP packages if we do not have them yet.
        $zips = array();
        foreach ($plugins as $plugin) {
            if ($plugin instanceof \core\update\remote_info) {
                $zips[$plugin->component] = $this->get_remote_plugin_zip($plugin->version->downloadurl,
                    $plugin->version->downloadmd5);
                $silent or $this->mtrace(get_string('packagesdownloading', 'core_plugin', $plugin->component), ' ... ');
                $silent or $this->mtrace(PHP_EOL.' <- '.$plugin->version->downloadurl, '', DEBUG_DEVELOPER);
                $silent or $this->mtrace(PHP_EOL.' -> '.$zips[$plugin->component], ' ... ', DEBUG_DEVELOPER);
                if (!$zips[$plugin->component]) {
                    $silent or $this->mtrace(get_string('error'));
                    return false;
                }
                $silent or $this->mtrace($ok);
            } else {
                if (empty($plugin->zipfilepath)) {
                    throw new coding_exception('Unexpected data structure provided');
                }
                $zips[$plugin->component] = $plugin->zipfilepath;
                $silent or $this->mtrace('ZIP '.$plugin->zipfilepath, PHP_EOL, DEBUG_DEVELOPER);
            }
        }

        // Validate all downloaded packages.
        foreach ($plugins as $plugin) {
            $zipfile = $zips[$plugin->component];
            $silent or $this->mtrace(get_string('packagesvalidating', 'core_plugin', $plugin->component), ' ... ');
            list($plugintype, $pluginname) = core_component::normalize_component($plugin->component);
            $tmp = make_request_directory();
            $zipcontents = $this->unzip_plugin_file($zipfile, $tmp, $pluginname);
            if (empty($zipcontents)) {
                $silent or $this->mtrace(get_string('error'));
                $silent or $this->mtrace('Unable to unzip '.$zipfile, PHP_EOL, DEBUG_DEVELOPER);
                return false;
            }

            $validator = \core\update\validator::instance($tmp, $zipcontents);
            $validator->assert_plugin_type($plugintype);
            $validator->assert_moodle_version($CFG->version);
            // TODO Check for missing dependencies during validation.
            $result = $validator->execute();
            if (!$silent) {
                $result ? $this->mtrace($ok) : $this->mtrace(get_string('error'));
                foreach ($validator->get_messages() as $message) {
                    if ($message->level === $validator::INFO) {
                        // Display [OK] validation messages only if debugging mode is DEBUG_NORMAL.
                        $level = DEBUG_NORMAL;
                    } else if ($message->level === $validator::DEBUG) {
                        // Display [Debug] validation messages only if debugging mode is DEBUG_ALL.
                        $level = DEBUG_ALL;
                    } else {
                        // Display [Warning] and [Error] always.
                        $level = null;
                    }
                    if ($message->level === $validator::WARNING and !CLI_SCRIPT) {
                        $this->mtrace('  <strong>['.$validator->message_level_name($message->level).']</strong>', ' ', $level);
                    } else {
                        $this->mtrace('  ['.$validator->message_level_name($message->level).']', ' ', $level);
                    }
                    $this->mtrace($validator->message_code_name($message->msgcode), ' ', $level);
                    $info = $validator->message_code_info($message->msgcode, $message->addinfo);
                    if ($info) {
                        $this->mtrace('['.s($info).']', ' ', $level);
                    } else if (is_string($message->addinfo)) {
                        $this->mtrace('['.s($message->addinfo, true).']', ' ', $level);
                    } else {
                        $this->mtrace('['.s(json_encode($message->addinfo, true)).']', ' ', $level);
                    }
                    if ($icon = $validator->message_help_icon($message->msgcode)) {
                        if (CLI_SCRIPT) {
                            $this->mtrace(PHP_EOL.'  ^^^ '.get_string('help').': '.
                                get_string($icon->identifier.'_help', $icon->component), '', $level);
                        } else {
                            $this->mtrace($OUTPUT->render($icon), ' ', $level);
                        }
                    }
                    $this->mtrace(PHP_EOL, '', $level);
                }
            }
            if (!$result) {
                $silent or $this->mtrace(get_string('packagesvalidatingfailed', 'core_plugin'));
                return false;
            }
        }
        $silent or $this->mtrace(PHP_EOL.get_string('packagesvalidatingok', 'core_plugin'));

        if (!$confirmed) {
            return true;
        }

        // Extract all ZIP packs do the dirroot.
        foreach ($plugins as $plugin) {
            $silent or $this->mtrace(get_string('packagesextracting', 'core_plugin', $plugin->component), ' ... ');
            $zipfile = $zips[$plugin->component];
            list($plugintype, $pluginname) = core_component::normalize_component($plugin->component);
            $target = $this->get_plugintype_root($plugintype);
            if (file_exists($target.'/'.$pluginname)) {
                $this->remove_plugin_folder($this->get_plugin_info($plugin->component));
            }
            if (!$this->unzip_plugin_file($zipfile, $target, $pluginname)) {
                $silent or $this->mtrace(get_string('error'));
                $silent or $this->mtrace('Unable to unzip '.$zipfile, PHP_EOL, DEBUG_DEVELOPER);
                if (function_exists('opcache_reset')) {
                    opcache_reset();
                }
                return false;
            }
            $silent or $this->mtrace($ok);
        }
        if (function_exists('opcache_reset')) {
            opcache_reset();
        }

        return true;
    }

    /**
     * Outputs the given message via {@link mtrace()}.
     *
     * If $debug is provided, then the message is displayed only at the given
     * debugging level (e.g. DEBUG_DEVELOPER to display the message only if the
     * site has developer debugging level selected).
     *
     * @param string $msg message
     * @param string $eol end of line
     * @param null|int $debug null to display always, int only on given debug level
     */
    protected function mtrace($msg, $eol=PHP_EOL, $debug=null) {
        global $CFG;

        if ($debug !== null and !debugging(null, $debug)) {
            return;
        }

        mtrace($msg, $eol);
    }

    /**
     * Returns uninstall URL if exists.
     *
     * @param string $component
     * @param string $return either 'overview' or 'manage'
     * @return moodle_url uninstall URL, null if uninstall not supported
     */
    public function get_uninstall_url($component, $return = 'overview') {
        if (!$this->can_uninstall_plugin($component)) {
            return null;
        }

        $pluginfo = $this->get_plugin_info($component);

        if (is_null($pluginfo)) {
            return null;
        }

        if (method_exists($pluginfo, 'get_uninstall_url')) {
            debugging('plugininfo method get_uninstall_url() is deprecated, all plugins should be uninstalled via standard URL only.');
            return $pluginfo->get_uninstall_url($return);
        }

        return $pluginfo->get_default_uninstall_url($return);
    }

    /**
     * Uninstall the given plugin.
     *
     * Automatically cleans-up all remaining configuration data, log records, events,
     * files from the file pool etc.
     *
     * In the future, the functionality of {@link uninstall_plugin()} function may be moved
     * into this method and all the code should be refactored to use it. At the moment, we
     * mimic this future behaviour by wrapping that function call.
     *
     * @param string $component
     * @param progress_trace $progress traces the process
     * @return bool true on success, false on errors/problems
     */
    public function uninstall_plugin($component, progress_trace $progress) {

        $pluginfo = $this->get_plugin_info($component);

        if (is_null($pluginfo)) {
            return false;
        }

        // Give the pluginfo class a chance to execute some steps.
        $result = $pluginfo->uninstall($progress);
        if (!$result) {
            return false;
        }

        // Call the legacy core function to uninstall the plugin.
        ob_start();
        uninstall_plugin($pluginfo->type, $pluginfo->name);
        $progress->output(ob_get_clean());

        return true;
    }

    /**
     * Checks if there are some plugins with a known available update
     *
     * @return bool true if there is at least one available update
     */
    public function some_plugins_updatable() {
        foreach ($this->get_plugins() as $type => $plugins) {
            foreach ($plugins as $plugin) {
                if ($plugin->available_updates()) {
                    return true;
                }
            }
        }

        return false;
    }

    /**
     * Returns list of available updates for the given component.
     *
     * This method should be considered as internal API and is supposed to be
     * called by {@link \core\plugininfo\base::available_updates()} only
     * to lazy load the data once they are first requested.
     *
     * @param string $component frankenstyle name of the plugin
     * @return null|array array of \core\update\info objects or null
     */
    public function load_available_updates_for_plugin($component) {
        global $CFG;

        $provider = \core\update\checker::instance();

        if (!$provider->enabled() or during_initial_install()) {
            return null;
        }

        if (isset($CFG->updateminmaturity)) {
            $minmaturity = $CFG->updateminmaturity;
        } else {
            // This can happen during the very first upgrade to 2.3.
            $minmaturity = MATURITY_STABLE;
        }

        return $provider->get_update_info($component, array('minmaturity' => $minmaturity));
    }

    /**
     * Returns a list of all available updates to be installed.
     *
     * This is used when "update all plugins" action is performed at the
     * administration UI screen.
     *
     * Returns array of remote info objects indexed by the plugin
     * component. If there are multiple updates available (typically a mix of
     * stable and non-stable ones), we pick the most mature most recent one.
     *
     * Plugins without explicit maturity are considered more mature than
     * release candidates but less mature than explicit stable (this should be
     * pretty rare case).
     *
     * @return array (string)component => (\core\update\remote_info)remoteinfo
     */
    public function available_updates() {

        $updates = array();

        foreach ($this->get_plugins() as $type => $plugins) {
            foreach ($plugins as $plugin) {
                $availableupdates = $plugin->available_updates();
                if (empty($availableupdates)) {
                    continue;
                }
                foreach ($availableupdates as $update) {
                    if (empty($updates[$plugin->component])) {
                        $updates[$plugin->component] = $update;
                        continue;
                    }
                    $maturitycurrent = $updates[$plugin->component]->maturity;
                    if (empty($maturitycurrent)) {
                        $maturitycurrent = MATURITY_STABLE - 25;
                    }
                    $maturityremote = $update->maturity;
                    if (empty($maturityremote)) {
                        $maturityremote = MATURITY_STABLE - 25;
                    }
                    if ($maturityremote < $maturitycurrent) {
                        continue;
                    }
                    if ($maturityremote > $maturitycurrent) {
                        $updates[$plugin->component] = $update;
                        continue;
                    }
                    if ($update->version > $updates[$plugin->component]->version) {
                        $updates[$plugin->component] = $update;
                        continue;
                    }
                }
            }
        }

        foreach ($updates as $component => $update) {
            $remoteinfo = $this->get_remote_plugin_info($component, $update->version, true);
            if (empty($remoteinfo) or empty($remoteinfo->version)) {
                unset($updates[$component]);
            } else {
                $updates[$component] = $remoteinfo;
            }
        }

        return $updates;
    }

    /**
     * Check to see if the given plugin folder can be removed by the web server process.
     *
     * @param string $component full frankenstyle component
     * @return bool
     */
    public function is_plugin_folder_removable($component) {

        $pluginfo = $this->get_plugin_info($component);

        if (is_null($pluginfo)) {
            return false;
        }

        // To be able to remove the plugin folder, its parent must be writable, too.
        if (!is_writable(dirname($pluginfo->rootdir))) {
            return false;
        }

        // Check that the folder and all its content is writable (thence removable).
        return $this->is_directory_removable($pluginfo->rootdir);
    }

    /**
     * Is it possible to create a new plugin directory for the given plugin type?
     *
     * @throws coding_exception for invalid plugin types or non-existing plugin type locations
     * @param string $plugintype
     * @return boolean
     */
    public function is_plugintype_writable($plugintype) {

        $plugintypepath = $this->get_plugintype_root($plugintype);

        if (is_null($plugintypepath)) {
            throw new coding_exception('Unknown plugin type: '.$plugintype);
        }

        if ($plugintypepath === false) {
            throw new coding_exception('Plugin type location does not exist: '.$plugintype);
        }

        return is_writable($plugintypepath);
    }

    /**
     * Returns the full path of the root of the given plugin type
     *
     * Null is returned if the plugin type is not known. False is returned if
     * the plugin type root is expected but not found. Otherwise, string is
     * returned.
     *
     * @param string $plugintype
     * @return string|bool|null
     */
    public function get_plugintype_root($plugintype) {

        $plugintypepath = null;
        foreach (core_component::get_plugin_types() as $type => $fullpath) {
            if ($type === $plugintype) {
                $plugintypepath = $fullpath;
                break;
            }
        }
        if (is_null($plugintypepath)) {
            return null;
        }
        if (!is_dir($plugintypepath)) {
            return false;
        }

        return $plugintypepath;
    }

    /**
     * Defines a list of all plugins that were originally shipped in the standard Moodle distribution,
     * but are not anymore and are deleted during upgrades.
     *
     * The main purpose of this list is to hide missing plugins during upgrade.
     *
     * @param string $type plugin type
     * @param string $name plugin name
     * @return bool
     */
    public static function is_deleted_standard_plugin($type, $name) {
        // Do not include plugins that were removed during upgrades to versions that are
        // not supported as source versions for upgrade any more. For example, at MOODLE_23_STABLE
        // branch, listed should be no plugins that were removed at 1.9.x - 2.1.x versions as
        // Moodle 2.3 supports upgrades from 2.2.x only.
        $plugins = array(
            'qformat' => array('blackboard', 'learnwise'),
            'auth' => array('radius', 'fc', 'nntp', 'pam', 'pop3', 'imap'),
            'block' => array('course_overview', 'messages', 'community', 'participants'),
            'cachestore' => array('memcache'),
            'enrol' => array('authorize'),
<<<<<<< HEAD
            'portfolio' => array('picasa'),
=======
            'media' => array('swf'),
>>>>>>> a0d3e32a
            'qformat' => array('webct'),
            'message' => array('jabber'),
            'quizaccess' => array('safebrowser'),
            'report' => array('search'),
            'repository' => array('alfresco', 'picasa'),
            'tinymce' => array('dragmath'),
            'tool' => array('bloglevelupgrade', 'qeupgradehelper', 'timezoneimport', 'assignmentupgrade'),
            'theme' => array('bootstrapbase', 'clean', 'more', 'afterburner', 'anomaly', 'arialist', 'base',
                'binarius', 'boxxie', 'brick', 'canvas', 'formal_white', 'formfactor', 'fusion', 'leatherbound',
                'magazine', 'mymobile', 'nimble', 'nonzero', 'overlay', 'serenity', 'sky_high', 'splash',
                'standard', 'standardold'),
            'webservice' => array('amf'),
        );

        if (!isset($plugins[$type])) {
            return false;
        }
        return in_array($name, $plugins[$type]);
    }

    /**
     * Defines a white list of all plugins shipped in the standard Moodle distribution
     *
     * @param string $type
     * @return false|array array of standard plugins or false if the type is unknown
     */
    public static function standard_plugins_list($type) {

        $standard_plugins = array(

            'antivirus' => array(
                'clamav'
            ),

            'atto' => array(
                'accessibilitychecker', 'accessibilityhelper', 'align',
                'backcolor', 'bold', 'charmap', 'clear', 'collapse', 'emoticon',
                'equation', 'fontcolor', 'html', 'image', 'indent', 'italic',
                'link', 'managefiles', 'media', 'noautolink', 'orderedlist',
                'recordrtc', 'rtl', 'strike', 'subscript', 'superscript', 'table',
                'title', 'underline', 'undo', 'unorderedlist', 'h5p', 'emojipicker',
            ),

            'assignment' => array(
                'offline', 'online', 'upload', 'uploadsingle'
            ),

            'assignsubmission' => array(
                'comments', 'file', 'onlinetext'
            ),

            'assignfeedback' => array(
                'comments', 'file', 'offline', 'editpdf'
            ),

            'auth' => array(
                'cas', 'db', 'email', 'ldap', 'lti', 'manual', 'mnet',
                'nologin', 'none', 'oauth2', 'shibboleth', 'webservice'
            ),

            'availability' => array(
                'completion', 'date', 'grade', 'group', 'grouping', 'profile'
            ),

            'block' => array(
                'accessreview', 'activity_modules', 'activity_results', 'admin_bookmarks', 'badges',
                'blog_menu', 'blog_recent', 'blog_tags', 'calendar_month',
                'calendar_upcoming', 'comments',
                'completionstatus', 'course_list', 'course_summary',
                'feedback', 'globalsearch', 'glossary_random', 'html',
                'login', 'lp', 'mentees', 'mnet_hosts', 'myoverview', 'myprofile',
                'navigation', 'news_items', 'online_users',
                'private_files', 'quiz_results', 'recent_activity', 'recentlyaccesseditems',
                'recentlyaccessedcourses', 'rss_client', 'search_forums', 'section_links',
                'selfcompletion', 'settings', 'site_main_menu',
                'social_activities', 'starredcourses', 'tag_flickr', 'tag_youtube', 'tags', 'timeline'
            ),

            'booktool' => array(
                'exportimscp', 'importhtml', 'print'
            ),

            'cachelock' => array(
                'file'
            ),

            'cachestore' => array(
                'file', 'memcached', 'mongodb', 'session', 'static', 'apcu', 'redis'
            ),

            'calendartype' => array(
                'gregorian'
            ),

            'contenttype' => array(
                'h5p'
            ),

            'customfield' => array(
                'checkbox', 'date', 'select', 'text', 'textarea'
            ),

            'coursereport' => array(
                // Deprecated!
            ),

            'datafield' => array(
                'checkbox', 'date', 'file', 'latlong', 'menu', 'multimenu',
                'number', 'picture', 'radiobutton', 'text', 'textarea', 'url'
            ),

            'dataformat' => array(
                'html', 'csv', 'json', 'excel', 'ods', 'pdf',
            ),

            'datapreset' => array(
                'imagegallery'
            ),

            'fileconverter' => array(
                'unoconv', 'googledrive'
            ),

            'editor' => array(
                'atto', 'textarea', 'tinymce'
            ),

            'enrol' => array(
                'category', 'cohort', 'database', 'flatfile',
                'guest', 'imsenterprise', 'ldap', 'lti', 'manual', 'meta', 'mnet',
                'paypal', 'self', 'fee',
            ),

            'filter' => array(
                'activitynames', 'algebra', 'censor', 'emailprotect',
                'emoticon', 'displayh5p', 'mathjaxloader', 'mediaplugin', 'multilang', 'tex', 'tidy',
                'urltolink', 'data', 'glossary'
            ),

            'format' => array(
                'singleactivity', 'social', 'topics', 'weeks'
            ),

            'forumreport' => array(
                'summary',
            ),

            'gradeexport' => array(
                'ods', 'txt', 'xls', 'xml'
            ),

            'gradeimport' => array(
                'csv', 'direct', 'xml'
            ),

            'gradereport' => array(
                'grader', 'history', 'outcomes', 'overview', 'user', 'singleview'
            ),

            'gradingform' => array(
                'rubric', 'guide'
            ),

            'h5plib' => array(
                'v124'
            ),

            'local' => array(
            ),

            'logstore' => array(
                'database', 'legacy', 'standard',
            ),

            'ltiservice' => array(
                'gradebookservices', 'memberships', 'profile', 'toolproxy', 'toolsettings', 'basicoutcomes'
            ),

            'mlbackend' => array(
                'php', 'python'
            ),

            'media' => array(
                'html5audio', 'html5video', 'videojs', 'vimeo', 'youtube'
            ),

            'message' => array(
                'airnotifier', 'email', 'popup'
            ),

            'mnetservice' => array(
                'enrol'
            ),

            'mod' => array(
                'assign', 'assignment', 'book', 'chat', 'choice', 'data', 'feedback', 'folder',
                'forum', 'glossary', 'h5pactivity', 'imscp', 'label', 'lesson', 'lti', 'page',
                'quiz', 'resource', 'scorm', 'survey', 'url', 'wiki', 'workshop'
            ),

            'paygw' => [
                'paypal',
            ],

            'plagiarism' => array(
            ),

            'portfolio' => array(
                'boxnet', 'download', 'flickr', 'googledocs', 'mahara'
            ),

            'profilefield' => array(
                'checkbox', 'datetime', 'menu', 'social', 'text', 'textarea'
            ),

            'qbank' => [
                'deletequestion',
                'editquestion',
                'exporttoxml',
                'exportquestions',
                'importquestions',
                'managecategories',
                'previewquestion',
                'tagquestion',
                'viewcreator',
                'viewquestionname',
                'viewquestiontext',
                'viewquestiontype',
            ],

            'qbehaviour' => array(
                'adaptive', 'adaptivenopenalty', 'deferredcbm',
                'deferredfeedback', 'immediatecbm', 'immediatefeedback',
                'informationitem', 'interactive', 'interactivecountback',
                'manualgraded', 'missing'
            ),

            'qformat' => array(
                'aiken', 'blackboard_six', 'examview', 'gift',
                'missingword', 'multianswer',
                'xhtml', 'xml'
            ),

            'qtype' => array(
                'calculated', 'calculatedmulti', 'calculatedsimple',
                'ddimageortext', 'ddmarker', 'ddwtos', 'description',
                'essay', 'gapselect', 'match', 'missingtype', 'multianswer',
                'multichoice', 'numerical', 'random', 'randomsamatch',
                'shortanswer', 'truefalse'
            ),

            'quiz' => array(
                'grading', 'overview', 'responses', 'statistics'
            ),

            'quizaccess' => array(
                'delaybetweenattempts', 'ipaddress', 'numattempts', 'offlineattempts', 'openclosedate',
                'password', 'seb', 'securewindow', 'timelimit'
            ),

            'report' => array(
                'backups', 'competency', 'completion', 'configlog', 'courseoverview', 'eventlist',
                'infectedfiles', 'insights', 'log', 'loglive', 'outline', 'participation', 'progress',
                'questioninstances', 'security', 'stats', 'status', 'performance', 'usersessions'
            ),

            'repository' => array(
                'areafiles', 'boxnet', 'contentbank', 'coursefiles', 'dropbox', 'equella', 'filesystem',
                'flickr', 'flickr_public', 'googledocs', 'local', 'merlot', 'nextcloud',
                'onedrive', 'recent', 'skydrive', 's3', 'upload', 'url', 'user', 'webdav',
                'wikimedia', 'youtube'
            ),

            'search' => array(
                'simpledb', 'solr'
            ),

            'scormreport' => array(
                'basic',
                'interactions',
                'graphs',
                'objectives'
            ),

            'tinymce' => array(
                'ctrlhelp', 'managefiles', 'moodleemoticon', 'moodleimage',
                'moodlemedia', 'moodlenolink', 'pdw', 'spellchecker', 'wrap'
            ),

            'theme' => array(
                'boost', 'classic'
            ),

            'tool' => array(
                'analytics', 'availabilityconditions', 'behat', 'brickfield', 'capability', 'cohortroles', 'componentlibrary',
                'customlang', 'dataprivacy', 'dbtransfer', 'filetypes', 'generator', 'health', 'httpsreplace', 'innodb',
                'installaddon', 'langimport', 'licensemanager', 'log', 'lp', 'lpimportcsv', 'lpmigrate', 'messageinbound',
                'mobile', 'moodlenet', 'multilangupgrade', 'monitor', 'oauth2', 'phpunit', 'policy', 'profiling', 'recyclebin',
                'replace', 'spamcleaner', 'task', 'templatelibrary', 'uploadcourse', 'uploaduser', 'unsuproles',
                'usertours', 'xmldb'
            ),

            'webservice' => array(
                'rest', 'soap', 'xmlrpc'
            ),

            'workshopallocation' => array(
                'manual', 'random', 'scheduled'
            ),

            'workshopeval' => array(
                'best'
            ),

            'workshopform' => array(
                'accumulative', 'comments', 'numerrors', 'rubric'
            )
        );

        if (isset($standard_plugins[$type])) {
            return $standard_plugins[$type];
        } else {
            return false;
        }
    }

    /**
     * Remove the current plugin code from the dirroot.
     *
     * If removing the currently installed version (which happens during
     * updates), we archive the code so that the upgrade can be cancelled.
     *
     * To prevent accidental data-loss, we also archive the existing plugin
     * code if cancelling installation of it, so that the developer does not
     * loose the only version of their work-in-progress.
     *
     * @param \core\plugininfo\base $plugin
     */
    public function remove_plugin_folder(\core\plugininfo\base $plugin) {

        if (!$this->is_plugin_folder_removable($plugin->component)) {
            throw new moodle_exception('err_removing_unremovable_folder', 'core_plugin', '',
                array('plugin' => $plugin->component, 'rootdir' => $plugin->rootdir),
                'plugin root folder is not removable as expected');
        }

        if ($plugin->get_status() === self::PLUGIN_STATUS_UPTODATE or $plugin->get_status() === self::PLUGIN_STATUS_NEW) {
            $this->archive_plugin_version($plugin);
        }

        remove_dir($plugin->rootdir);
        clearstatcache();
        if (function_exists('opcache_reset')) {
            opcache_reset();
        }
    }

    /**
     * Can the installation of the new plugin be cancelled?
     *
     * Subplugins can be cancelled only via their parent plugin, not separately
     * (they are considered as implicit requirements if distributed together
     * with the main package).
     *
     * @param \core\plugininfo\base $plugin
     * @return bool
     */
    public function can_cancel_plugin_installation(\core\plugininfo\base $plugin) {
        global $CFG;

        if (!empty($CFG->disableupdateautodeploy)) {
            return false;
        }

        if (empty($plugin) or $plugin->is_standard() or $plugin->is_subplugin()
                or !$this->is_plugin_folder_removable($plugin->component)) {
            return false;
        }

        if ($plugin->get_status() === self::PLUGIN_STATUS_NEW) {
            return true;
        }

        return false;
    }

    /**
     * Can the upgrade of the existing plugin be cancelled?
     *
     * Subplugins can be cancelled only via their parent plugin, not separately
     * (they are considered as implicit requirements if distributed together
     * with the main package).
     *
     * @param \core\plugininfo\base $plugin
     * @return bool
     */
    public function can_cancel_plugin_upgrade(\core\plugininfo\base $plugin) {
        global $CFG;

        if (!empty($CFG->disableupdateautodeploy)) {
            // Cancelling the plugin upgrade is actually installation of the
            // previously archived version.
            return false;
        }

        if (empty($plugin) or $plugin->is_standard() or $plugin->is_subplugin()
                or !$this->is_plugin_folder_removable($plugin->component)) {
            return false;
        }

        if ($plugin->get_status() === self::PLUGIN_STATUS_UPGRADE) {
            if ($this->get_code_manager()->get_archived_plugin_version($plugin->component, $plugin->versiondb)) {
                return true;
            }
        }

        return false;
    }

    /**
     * Removes the plugin code directory if it is not installed yet.
     *
     * This is intended for the plugins check screen to give the admin a chance
     * to cancel the installation of just unzipped plugin before the database
     * upgrade happens.
     *
     * @param string $component
     */
    public function cancel_plugin_installation($component) {
        global $CFG;

        if (!empty($CFG->disableupdateautodeploy)) {
            return false;
        }

        $plugin = $this->get_plugin_info($component);

        if ($this->can_cancel_plugin_installation($plugin)) {
            $this->remove_plugin_folder($plugin);
        }

        return false;
    }

    /**
     * Returns plugins, the installation of which can be cancelled.
     *
     * @return array [(string)component] => (\core\plugininfo\base)plugin
     */
    public function list_cancellable_installations() {
        global $CFG;

        if (!empty($CFG->disableupdateautodeploy)) {
            return array();
        }

        $cancellable = array();
        foreach ($this->get_plugins() as $type => $plugins) {
            foreach ($plugins as $plugin) {
                if ($this->can_cancel_plugin_installation($plugin)) {
                    $cancellable[$plugin->component] = $plugin;
                }
            }
        }

        return $cancellable;
    }

    /**
     * Archive the current on-disk plugin code.
     *
     * @param \core\plugiinfo\base $plugin
     * @return bool
     */
    public function archive_plugin_version(\core\plugininfo\base $plugin) {
        return $this->get_code_manager()->archive_plugin_version($plugin->rootdir, $plugin->component, $plugin->versiondisk);
    }

    /**
     * Returns list of all archives that can be installed to cancel the plugin upgrade.
     *
     * @return array [(string)component] => {(string)->component, (string)->zipfilepath}
     */
    public function list_restorable_archives() {
        global $CFG;

        if (!empty($CFG->disableupdateautodeploy)) {
            return false;
        }

        $codeman = $this->get_code_manager();
        $restorable = array();
        foreach ($this->get_plugins() as $type => $plugins) {
            foreach ($plugins as $plugin) {
                if ($this->can_cancel_plugin_upgrade($plugin)) {
                    $restorable[$plugin->component] = (object)array(
                        'component' => $plugin->component,
                        'zipfilepath' => $codeman->get_archived_plugin_version($plugin->component, $plugin->versiondb)
                    );
                }
            }
        }

        return $restorable;
    }

    /**
     * Reorders plugin types into a sequence to be displayed
     *
     * For technical reasons, plugin types returned by {@link core_component::get_plugin_types()} are
     * in a certain order that does not need to fit the expected order for the display.
     * Particularly, activity modules should be displayed first as they represent the
     * real heart of Moodle. They should be followed by other plugin types that are
     * used to build the courses (as that is what one expects from LMS). After that,
     * other supportive plugin types follow.
     *
     * @param array $types associative array
     * @return array same array with altered order of items
     */
    protected function reorder_plugin_types(array $types) {
        $fix = array('mod' => $types['mod']);
        foreach (core_component::get_plugin_list('mod') as $plugin => $fulldir) {
            if (!$subtypes = core_component::get_subplugins('mod_'.$plugin)) {
                continue;
            }
            foreach ($subtypes as $subtype => $ignored) {
                $fix[$subtype] = $types[$subtype];
            }
        }

        $fix['mod']        = $types['mod'];
        $fix['block']      = $types['block'];
        $fix['qtype']      = $types['qtype'];
        $fix['qbank']      = $types['qbank'];
        $fix['qbehaviour'] = $types['qbehaviour'];
        $fix['qformat']    = $types['qformat'];
        $fix['filter']     = $types['filter'];

        $fix['editor']     = $types['editor'];
        foreach (core_component::get_plugin_list('editor') as $plugin => $fulldir) {
            if (!$subtypes = core_component::get_subplugins('editor_'.$plugin)) {
                continue;
            }
            foreach ($subtypes as $subtype => $ignored) {
                $fix[$subtype] = $types[$subtype];
            }
        }

        $fix['enrol'] = $types['enrol'];
        $fix['auth']  = $types['auth'];
        $fix['tool']  = $types['tool'];
        foreach (core_component::get_plugin_list('tool') as $plugin => $fulldir) {
            if (!$subtypes = core_component::get_subplugins('tool_'.$plugin)) {
                continue;
            }
            foreach ($subtypes as $subtype => $ignored) {
                $fix[$subtype] = $types[$subtype];
            }
        }

        foreach ($types as $type => $path) {
            if (!isset($fix[$type])) {
                $fix[$type] = $path;
            }
        }
        return $fix;
    }

    /**
     * Check if the given directory can be removed by the web server process.
     *
     * This recursively checks that the given directory and all its contents
     * it writable.
     *
     * @param string $fullpath
     * @return boolean
     */
    public function is_directory_removable($fullpath) {

        if (!is_writable($fullpath)) {
            return false;
        }

        if (is_dir($fullpath)) {
            $handle = opendir($fullpath);
        } else {
            return false;
        }

        $result = true;

        while ($filename = readdir($handle)) {

            if ($filename === '.' or $filename === '..') {
                continue;
            }

            $subfilepath = $fullpath.'/'.$filename;

            if (is_dir($subfilepath)) {
                $result = $result && $this->is_directory_removable($subfilepath);

            } else {
                $result = $result && is_writable($subfilepath);
            }
        }

        closedir($handle);

        return $result;
    }

    /**
     * Helper method that implements common uninstall prerequisites
     *
     * @param \core\plugininfo\base $pluginfo
     * @return bool
     */
    protected function common_uninstall_check(\core\plugininfo\base $pluginfo) {
        global $CFG;
        // Check if uninstall is allowed from the GUI.
        if (!empty($CFG->uninstallclionly) && (!CLI_SCRIPT)) {
            return false;
        }

        if (!$pluginfo->is_uninstall_allowed()) {
            // The plugin's plugininfo class declares it should not be uninstalled.
            return false;
        }

        if ($pluginfo->get_status() === static::PLUGIN_STATUS_NEW) {
            // The plugin is not installed. It should be either installed or removed from the disk.
            // Relying on this temporary state may be tricky.
            return false;
        }

        if (method_exists($pluginfo, 'get_uninstall_url') and is_null($pluginfo->get_uninstall_url())) {
            // Backwards compatibility.
            debugging('\core\plugininfo\base subclasses should use is_uninstall_allowed() instead of returning null in get_uninstall_url()',
                DEBUG_DEVELOPER);
            return false;
        }

        return true;
    }

    /**
     * Returns a code_manager instance to be used for the plugins code operations.
     *
     * @return \core\update\code_manager
     */
    protected function get_code_manager() {

        if ($this->codemanager === null) {
            $this->codemanager = new \core\update\code_manager();
        }

        return $this->codemanager;
    }

    /**
     * Returns a client for https://download.moodle.org/api/
     *
     * @return \core\update\api
     */
    protected function get_update_api_client() {

        if ($this->updateapiclient === null) {
            $this->updateapiclient = \core\update\api::client();
        }

        return $this->updateapiclient;
    }
}<|MERGE_RESOLUTION|>--- conflicted
+++ resolved
@@ -1725,11 +1725,8 @@
             'block' => array('course_overview', 'messages', 'community', 'participants'),
             'cachestore' => array('memcache'),
             'enrol' => array('authorize'),
-<<<<<<< HEAD
             'portfolio' => array('picasa'),
-=======
             'media' => array('swf'),
->>>>>>> a0d3e32a
             'qformat' => array('webct'),
             'message' => array('jabber'),
             'quizaccess' => array('safebrowser'),
