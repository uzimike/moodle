--- conflicted
+++ resolved
@@ -181,11 +181,7 @@
 $allowed = array('wwwroot', 'dataroot', 'dirroot', 'admin', 'directorypermissions', 'filepermissions',
                  'dbtype', 'dblibrary', 'dbhost', 'dbname', 'dbuser', 'dbpass', 'prefix', 'dboptions',
                  'proxyhost', 'proxyport', 'proxytype', 'proxyuser', 'proxypassword', 'proxybypass', // keep proxy settings from config.php
-<<<<<<< HEAD
-                 'altcacheconfigpath'
-=======
-                 'pathtogs', 'pathtoclam', 'pathtodu', 'aspellpath', 'pathtodot'
->>>>>>> 1bce3a70
+                 'altcacheconfigpath', 'pathtogs', 'pathtoclam', 'pathtodu', 'aspellpath', 'pathtodot'
                 );
 $productioncfg = (array)$CFG;
 $CFG = new stdClass();
