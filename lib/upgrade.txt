--- conflicted
+++ resolved
@@ -30,14 +30,11 @@
   - core_useragent::get_device_type_cfg_var_name()
   - theme_is_device_locked()
   - theme_get_locked_theme_for_device()
-<<<<<<< HEAD
 * Addition of new 'name' field in the external_tokens table.
 * \core_external\util::generate_token() has a new optional argument "name" used as a token name.
 * Introduce a new public function \core_external\util::generate_token_name()
-=======
 * Legacy (and custom) Behat --skip-passed option has been removed completely. Please, use the standard
   --rerun option that provides exactly the same (execution of failed scenarios only).
->>>>>>> 17bfc2ab
 
 === 4.2 ===
 
