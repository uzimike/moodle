--- conflicted
+++ resolved
@@ -88,7 +88,6 @@
 to ensure in some test that the block drawer is closed. This helps with random failures due to the block drawer
 being forced open in all behat tests.
 * The core_useragent::get_device_type_list() function has been deprecated. Use core_useragent::devicetypes instead as a replacement.
-<<<<<<< HEAD
 * The parameter $size of the following functions has been deprecated and is not used any more:
   - file_extension_icon
   - file_file_icon
@@ -140,9 +139,7 @@
 * A new parameter $loginrecaptcha has been added to the authenticate_user_login() to check whether the login captcha is needed to verify or not. The default value is false.
 * A new parameter $compactmode has been added to the recaptcha_get_challenge_html() to define whether the reCaptcha element should be displayed in the compact mode or not.
   Default value is false.
-=======
 * A new native event in the `core_filters/events` AMD module eventTypes.filterContentRenderingComplete has been created to determine when the filter is complete the rendering.
->>>>>>> 52a7a71b
 
 === 4.2 ===
 
