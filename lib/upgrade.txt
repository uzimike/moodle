This files describes API changes in core libraries and APIs,
information provided here is intended especially for developers.

=== 2.6 ===

* Use new methods from core_component class instead of get_core_subsystems(), get_plugin_types(),
  get_plugin_list(), get_plugin_list_with_class(), get_plugin_directory(), normalize_component(),
  get_component_directory() and get_plugin_list_with_file(). The names of the new methods are
  exactly the same, the only differences are that core_component::get_plugin_types() now always returns
  full paths and core_component::get_plugin_list() does not accept empty parameter any more.
* Use core_text::* instead of textlib:: and also core_collator::* instead of collatorlib::*.
* Use new function moodleform::mock_submit() to simulate form submission in unit tests (backported).
* New $CFG->localcachedir setting useful for cluster nodes. Admins have to update X-Sendfile aliases if used.
* MS SQL Server drivers are now using NVARCHAR(MAX) instead of NTEXT and VARBINARY(MAX) instead of IMAGE,
  this change should be fully transparent and it should help significantly with add-on compatibility.
* The string manager classes were renamed. Note that they should not be modified or used directly,
  always use get_string_manager() to get instance of the string manager.
* The ability to use an 'insecure' rc4encrypt/rc4decrypt key has been removed.
* Use $CFG->debugdeveloper instead of debugging('', DEBUG_DEVELOPER).
* Use set_debugging(DEBUG_xxx) when changing debugging level for current request.
* Function moveto_module() does not modify $mod argument and instead now returns the new module visibility value.
* Use behat_selectors::get_allowed_text_selectors() and behat_selectors::get_allowed_selectors() instead of
  behat_command::$allowedtextselectors and behat_command::$allowedselectors
* Subplugins are supported in admin tools and local plugins.
* file_packer/zip_packer API has been modified so that key functions support a new file_progress interface
  to report progress during long operations. Related to this, zip_archive now supports an estimated_count()
  function that returns an approximate number of entries in the zip faster than the count() function.
* Class cm_info no longer extends stdClass. All properties are read-only and calculated on first request only.
* Class course_modinfo no longer extends stdClass. All properties are read-only.
* Database fields modinfo and sectioncache in table course are removed. Application cache core/coursemodinfo
  is used instead. Course cache is still reset, rebuilt and retrieved using function rebuild_course_cache() and
  get_fast_modinfo(). Purging all caches and every core upgrade purges course modinfo cache as well.
  If function get_fast_modinfo() is called for multiple courses make sure to include field cacherev in course
  object.
<<<<<<< HEAD
* Internal (noreply and support) user support has been added for sending/receiving message.
  Use core_user::get_noreply_user() and core_user::get_support_user() to get noreply and support user's respectively.
  Real users can be used as noreply/support users by setting $CFG->noreplyuserid and $CFG->supportuserid
=======
* New function readfile_allow_large() in filelib.php for use when very large files may need sending to user.
>>>>>>> 137885b7

DEPRECATIONS:
Various previously deprecated functions have now been altered to throw DEBUG_DEVELOPER debugging notices
and will be removed in a future release (target: 2.8), a summary follows:

Accesslib:
    * get_context_instance()                ->  context_xxxx::instance()
    * get_context_instance_by_id()          ->  context::instance_by_id($id)
    * get_system_context()                  ->  context_system::instance()
    * context_moved()                       ->  context::update_moved()
    * preload_course_contexts()             ->  context_helper::preload_course()
    * context_instance_preload()            ->  context_helper::preload_from_record()
    * context_instance_preload_sql()        ->  context_helper::get_preload_record_columns_sql()
    * get_contextlevel_name()               ->  context_helper::get_level_name()
    * create_contexts()                     ->  context_helper::create_instances()
    * cleanup_contexts()                    ->  context_helper::cleanup_instances()
    * build_context_path()                  ->  context_helper::build_all_paths()
    * print_context_name()                  ->  $context->get_context_name()
    * mark_context_dirty()                  ->  $context->mark_dirty()
    * delete_context()                      ->  $context->delete_content() or context_helper::delete_instance()
    * get_context_url()                     ->  $context->get_url()
    * get_course_context()                  ->  $context->get_course_context()
    * get_parent_contexts()                 ->  $context->get_parent_context_ids()
    * get_parent_contextid()                ->  $context->get_parent_context()
    * get_child_contexts()                  ->  $context->get_child_contexts()
    * rebuild_contexts()                    ->  $context->reset_paths()
    * get_user_courses_bycap()              ->  enrol_get_users_courses()
    * get_courseid_from_context()           ->  $context->get_course_context(false)
    * get_role_context_caps()               ->  (no replacement)
    * load_temp_role()                      ->  (no replacement)
    * remove_temp_roles()                   ->  (no replacement)
    * get_related_contexts_string()         ->  $context->get_parent_context_ids(true)
    * get_recent_enrolments()               ->  (no replacement)

Enrollment:
    * get_course_participants()             -> get_enrolled_users()
    * is_course_participant()               -> is_enrolled()

Output:
    * current_theme()                       -> $PAGE->theme->name
    * skip_main_destination()               -> $OUTPUT->skip_link_target()
    * print_container()                     -> $OUTPUT->container()
    * print_container_start()               -> $OUTPUT->container_start()
    * print_container_end()                 -> $OUTPUT->container_end()
    * print_continue()                      -> $OUTPUT->continue_button()
    * print_header()                        -> $PAGE methods
    * print_header_simple()                 -> $PAGE methods
    * print_side_block()                    -> $OUTPUT->block()
    * print_arrow()                         -> $OUTPUT->arrow()
    * print_scale_menu_helpbutton()         -> $OUTPUT->help_icon_scale($courseid, $scale)
    * print_checkbox()                      -> html_writer::checkbox()

Navigation:
    * print_navigation()                    -> $OUTPUT->navbar()
    * build_navigation()                    -> $PAGE->navbar methods
    * navmenu()                             -> (no replacement)

Calendar:
    * add_event()                           -> calendar_event::create()
    * update_event()                        -> calendar_event->update()
    * delete_event()                        -> calendar_event->delete()
    * hide_event()                          -> calendar_event->toggle_visibility(false)
    * show_event()                          -> calendar_event->toggle_visibility(true)

Misc:
    * filter_text()                         -> format_text(), format_string()...
    * httpsrequired()                       -> $PAGE->https_required()
    * detect_munged_arguments()             -> clean_param([...], PARAM_FILE)
    * mygroupid()                           -> groups_get_all_groups()
    * js_minify()                           -> core_minify::js_files()
    * css_minify_css()                      -> core_minify::css_files()
    * course_modinfo::build_section_cache() -> (no replacement)
    * generate_email_supportuser()          -> core_user::get_support_user()

User-agent related functions:
    * check_browser_operating_system()      -> core_useragent::check_browser_operating_system()
    * check_browser_version()               -> core_useragent::check_browser_version()
    * get_device_type()                     -> core_useragent::get_device_type()
    * get_device_type_list()                -> core_useragent::get_device_type_list()
    * get_selected_theme_for_device_type()  -> core_useragent::get_device_type_theme()
    * get_device_cfg_var_name()             -> core_useragent::get_device_type_cfg_var_name()
    * set_user_device_type()                -> core_useragent::set_user_device_type()
    * get_user_device_type()                -> core_useragent::get_user_device_type()
    * get_browser_version_classes()         -> core_useragent::get_browser_version_classes()

YUI:
    * moodle-core-notification has been deprecated with a recommendation of
      using its subclasses instead. This is to allow for reduced page
      transport costs. Current subclasses include:
      * dialogue
      * alert
      * confirm
      * exception
      * ajaxexception

Event triggering and event handlers:
    * All existing events and event handlers should be replaced by new
      event classes and matching new event observers.
    * See http://docs.moodle.org/dev/Event_2 for more information.
    * The following events will be entirely removed, though they can still
      be captured using handlers, but they should not be used any more.
      * groups_members_removed          -> \core\event\group_member_removed
      * groups_groupings_groups_removed -> (no replacement)
      * groups_groups_deleted           -> \core\event\group_deleted
      * groups_groupings_deleted        -> \core\event\grouping_deleted

=== 2.5.1 ===

* New get_course() function for use when obtaining the course record from database. Will
  reuse existing $COURSE or $SITE globals if possible to improve performance.

=== 2.5 ===

* The database drivers (moodle_database and subclasses) aren't using anymore the ::columns property
  for caching database metadata. MUC (databasemeta) is used instead. Any custom DB driver should
  apply for that change.
* The cron output has been changed to include time and memory usage (see cron_trace_time_and_memory()),
  so any custom utility relying on the old output may require modification.
* Function get_max_file_sizes now returns an option for (for example) "Course limit (500MB)" or
  "Site limit (200MB)" when appropriate with the option set to 0. This function no longer returns
  an option for 0 bytes. Existing code that was replacing the 0 option in the return
  from this function with a more sensible message, can now use the return from this function directly.
* Functions responsible for output in course/lib.php are deprecated, the code is moved to
  appropriate renderers: print_section(), print_section_add_menus(), get_print_section_cm_text(),
  make_editing_buttons()
  See functions' phpdocs in lib/deprecatedlib.php
* Function get_print_section_cm_text() is deprecated, replaced with methods in cm_info
* zip_packer may create empty zip archives, there is a new option to ignore
  problematic files when creating archive
* The function delete_course_module was deprecated and has been replaced with
  course_delete_module. The reason for this was because the function delete_course_module
  only partially deletes data, so wherever it was called extra code was needed to
  perform the whole deletion process. The function course_delete_module now takes care
  of the whole process.
* curl::setopt() does not accept constant values any more. As it never worked properly,
  we decided to make the type check stricter. Now, the keys of the array pass must be a string
  corresponding to the curl constant name.
* Function get_users_listing now return list of users except guest and deleted users. Previously
  deleted users were excluded by get_users_listing. As guest user is not expected while browsing users,
  and not included in get_user function, it will not be returned by get_users_listing.
* The add_* functions in course/dnduploadlib.php have been deprecated. Plugins should be using the
  MODNAME_dndupload_register callback instead.
* The signature of the add() method of classes implementing the parentable_part_of_admin_tree
  interface (such as admin_category) has been extended. The new parameter allows the caller
  to prepend the new node before an existing sibling in the admin tree.
* condition_info:get_condition_user_fields($formatoptions) now accepts the optional
  param $formatoptions, that will determine if the field names are processed by
  format_string() with the passed options.
* remove all references to $CFG->gdversion, GD PHP extension is now required
* Formslib will now throw a developer warning if a PARAM_ type hasn't been set for elements which
  need it. Please set PARAM_RAW explicitly if you do not want any cleaning.
* Functions responsible for managing and accessing course categories are moved to class coursecat
  in lib/coursecatlib.php, functions responsible for rendering courses and categories lists are
  moved to course/renderer.php. The following global functions are deprecated: make_categories_list(),
  category_delete_move(), category_delete_full(), move_category(), course_category_hide(),
  course_category_show(), get_course_category(), create_course_category(), get_all_subcategories(),
  get_child_categories(), get_categories(), print_my_moodle(), print_remote_course(),
  print_remote_host(), print_whole_category_list(), print_category_info(), get_course_category_tree(),
  print_courses(), print_course(), get_category_courses_array(), get_category_courses_array_recursively(),
  get_courses_wmanagers()
  See http://docs.moodle.org/dev/Courses_lists_upgrade_to_2.5
* $core_renderer->block_move_target() changed to support more verbose move-block-here descriptions.
* Additional (optional) param $onlyactive has been added to get_enrolled_users, count_enrolled_users
  functions to get information for only active (excluding suspended enrolments) users. Included two
  helper functions extract_suspended_users, get_suspended_userids to extract suspended user information.
* The plugin_manager class now provides two new helper methods for getting information
  about known plugins: get_plugins_of_type() and get_subplugins_of_plugin().
* The get_uninstall_url() method of all subclasses of plugininfo_base class is now expected
  to always return moodle_url. Subclasses can use the new method is_uninstall_allowed()
  to control the availability of the 'Uninstall' link at the Plugins overview page (previously
  they would do it by get_uninstall_url() returning null). By default, URL to a new general plugin
  uninstall tool is returned. Unless the plugin type needs extra steps that can't be handled by
  plugininfo_xxx::uninstall() method or xmldb_xxx_uninstall() function, this default URL should
  satisfy all plugin types.

Database (DML) layer:
* $DB->sql_empty() is deprecated, you have to use sql parameters with empty values instead,
  please note hardcoding of empty strings in SQL queries breaks execution in Oracle database.
* Indexes must not be defined on the same columns as keys, this is now reported as fatal problem.
  Please note that internally we create indexes instead of foreign keys.

YUI changes:
* M.util.help_icon has been deprecated. Code should be updated to use moodle-core-popuphelp
  instead. To do so, remove any existing JS calls to M.util.help_icon from your PHP and ensure
  that your help link is placed in a span which has the class 'helplink'.

=== 2.4 ===

* Pagelib: Numerous deprecated functions were removed as classes page_base, page_course
  and page_generic_activity.
* use $CFG->googlemapkey3 instead of removed $CFG->googlemapkey and migrate to Google Maps API V3
* Function settings_navigation::add_course_editing_links() is completely removed
* function global_navigation::format_display_course_content() is removed completely (the
  functionality is moved to course format class)
* in the function global_navigation::load_generic_course_sections() the argument $courseformat is
  removed
* New component and itemid columns in groups_members table - this allows plugin to create protected
  group memberships using 'xx_yy_allow_group_member_remove' callback and there is also a new restore
  callback 'xx_yy_restore_group_member()'.
* New general role assignment restore plugin callback 'xx_yy_restore_role_assignment()'.
* functions get_generic_section_name(), get_all_sections(), add_mod_to_section(), get_all_mods()
  are deprecated. See their phpdocs in lib/deprecatedlib.php on how to replace them

YUI changes:
* moodle-enrol-notification has been renamed to moodle-core-notification
* YUI2 code must now use 2in3, see http://yuilibrary.com/yui/docs/yui/yui-yui2.html
* M.util.init_select_autosubmit() and M.util.init_url_select() have been deprecated. Code using this should be updated
  to use moodle-core-formautosubmit

Unit testing changes:
* output debugging() is not sent to standard output any more,
  use $this->assertDebuggingCalled(), $this->assertDebuggingNotCalled(),
  $this->getDebuggingMessages() or $this->assertResetDebugging() instead.

=== 2.3 ===

Database layer changes:
* objects are not allowed in paramters of DML functions, use explicit casting to strings if necessary

Note:
* DDL and DML methods which were deprecated in 2.0 have now been removed, they will no longer produce
debug messages and will produce fatal errors

API changes:

* send_stored_file() has changed its interface
* deleted several resourcelib_embed_* functions from resourcelib.php

=== 2.2 ===

removed unused libraries:
* odbc, base32, CodeSniffer, overlib, apd profiling, kses, Smarty, PEAR Console, swfobject, cssshover.htc, md5.js

API changes:
* new admin/tool plugin type
* new context API - old API is still available
* deleted users do not have context any more
* removed global search


=== 2.1 ===

API changes:
* basic suport for restore from 1.9
* new mobile devices API
* new questions API


=== 2.0 ===

API changes:
* new DML API - http://docs.moodle.org/dev/DML_functions
* new DDL API - http://docs.moodle.org/dev/DDL_functions
* new file API - http://docs.moodle.org/dev/File_API
* new $PAGE and $OUTPUT API
* new navigation API
* new theme API - http://docs.moodle.org/dev/Theme_changes_in_2.0
* new javascript API - http://docs.moodle.org/dev/JavaScript_usage_guide
* new portfolio API
* new local plugin type
* new translation support - http://lang.moodle.org
* new web service API
* new cohorts API
* new messaging API
* new rating API
* new comment API
* new sessions API
* new enrolment API
* new backup/restore API
* new blocks API
* new filters API
* improved plugin support (aka Frankenstyle)
* new registration and hub API
* new course completion API
* new plagiarism API
* changed blog API
* new text editor API
* new my moodle and profiles API<|MERGE_RESOLUTION|>--- conflicted
+++ resolved
@@ -32,13 +32,10 @@
   get_fast_modinfo(). Purging all caches and every core upgrade purges course modinfo cache as well.
   If function get_fast_modinfo() is called for multiple courses make sure to include field cacherev in course
   object.
-<<<<<<< HEAD
 * Internal (noreply and support) user support has been added for sending/receiving message.
   Use core_user::get_noreply_user() and core_user::get_support_user() to get noreply and support user's respectively.
   Real users can be used as noreply/support users by setting $CFG->noreplyuserid and $CFG->supportuserid
-=======
 * New function readfile_allow_large() in filelib.php for use when very large files may need sending to user.
->>>>>>> 137885b7
 
 DEPRECATIONS:
 Various previously deprecated functions have now been altered to throw DEBUG_DEVELOPER debugging notices
