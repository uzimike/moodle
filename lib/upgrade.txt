This files describes API changes in core libraries and APIs,
information provided here is intended especially for developers.

=== 3.8 ===

* The yui checknet module is removed. Call \core\session\manager::keepalive instead.
* The generate_uuid() function has been deprecated. Please use \core\uuid::generate() instead.
* Remove lib/pear/auth/RADIUS.php (MDL-65746)
* Core components are now defined in /lib/components.json instead of coded into /lib/classes/component.php
* Subplugins should now be defined using /db/subplugins.json instead of /db/subplugins.php
* The following functions have been finally deprecated and can not be used anymore:
    * allow_override()
    * allow_assign()
    * allow_switch()
    * https_required()
    * verify_https_required()
* Remove duplicate font-awesome SCSS, Please see /theme/boost/scss/fontawesome for usage (MDL-65936)
* Remove lib/pear/Crypt/CHAP.php (MDL-65747)
* New output component available: \core\output\checkbox_toggleall
  - This allows developers to easily output groups of checkboxes that can be toggled by master controls in the form of a checkbox or
    a button. Action elements which perform actions on the selected checkboxes can also be enabled/disabled depending on whether
    at least a single checkbox item is selected or not.
* Final deprecation (removal) of the core/modal_confirm dialogue.
* Upgrade scssphp to v1.0.2, This involves renaming classes from Leafo => ScssPhp as the repo has changed.
<<<<<<< HEAD
* The methods get_local_path_from_storedfile and get_remote_path_from_storedfile in lib/filestore/file_system.php
  are now public. If you are overriding these then you will need to change your methods to public in your class.
* $CFG->httpswwwroot has been removed. It is no longer necessary as loginhttps has already been removed and it's no longer being
  used anywhere in core.
=======
* It is now possible to use sub-directories for AMD modules.
  The standard rules for Level 2 namespaces also apply to AMD modules.
  The sub-directory used must be either an valid component, or placed inside a 'local' directory to ensure that it does not conflict with other components.

    The following are all valid module names and locations in your plugin:
      mod_forum/view: mod/forum/amd/src/view.js
      mod_forum/local/views/post: mod/forum/amd/src/local/views/post
      mod_forum/form/checkbox-toggle: mod/forum/amd/src/form/checkbox-toggle.js

    The following are all invalid module names and locations in your plugin:
      mod_forum/views/post: mod/forum/amd/src/views/post
>>>>>>> 9ea892d2

=== 3.7 ===

* Nodes in the navigation api can have labels for each group. See set/get_collectionlabel().
* The method core_user::is_real_user() now returns false for userid = 0 parameter
* 'mform1' dependencies (in themes, js...) will stop working because a randomly generated string has been added to the id
attribute on forms to avoid collisions in forms loaded in AJAX requests.
* A new method to allow queueing or rescheduling of an existing scheduled task was added. This allows an existing task
  to be updated or queued as required. This new functionality can be found in \core\task\manager::reschedule_or_queue_adhoc_task.
* Icons are displayed for screen readers unless they have empty alt text (aria-hidden). Do not provide an icon with alt text immediately beside an element with exactly the same text.
* admin_settingpage has a new function hide_if(), modeled after the same functionality in the forms library. This allows admin settings to be dynamically hidden based on the values of other settings.
* The \core_rating provider's get_sql_join function now accepts an optional $innerjoin parameter.
  It is recommended that privacy providers using this function call rewrite any long query into a number of separate
  calls to add_from_sql for improved performance, and that the new argument is used.
  This will allow queries to remain backwards-compatible with older versions of Moodle but will have significantly better performance in version supporting the innerjoin parameter.
* /message/defaultoutputs.php file and admin_page_defaultmessageoutputs class have been deprecated
  and all their settings moved to admin/message.php (see MDL-64495). Please use admin_page_managemessageoutputs class instead.
* A new parameter $lang has been added to mustache_template_source_loader->load_with_dependencies() method
  so it is possible for Mustache to request string in a specific language.
* Behat timeout constants behat_base::TIMEOUT, EXTENDED_TIMEOUT, and REDUCED_TIMEOUT have been
  deprecated. Please instead use the functions behat_base::get_timeout(), get_extended_timeout(),
  and get_reduced_timeout(). These allow for timeouts to be increased by a setting in config.php.
* The $draftitemid parameter of file_save_draft_area_files() function now supports the constant IGNORE_FILE_MERGE:
  When the parameter is set to that constant, the function won't process file merging, keeping the original state of the file area.
* Introduced new callback for plugin developers '<component>_pre_processor_message_send($procname, $proceventdata)':
  This will allow any plugin to manipulate messages or notifications before they are sent by a processor (email, mobile...)
* New capability 'moodle/category:viewcourselist' in category context that controls whether user is able to browse list of courses
  in this category. To work with list of courses use API methods in core_course_category and also 'course' form element.
* It is possible to pass additional conditions to get_courses_search();
  core_course_category::search_courses() now allows to search only among courses with completion enabled.
* Add support for a new xxx_after_require_login callback
* A new conversation type has been created for self-conversations. During the upgrading process:
  - Firstly, the existing self-conversations will be starred and migrated to the new type, removing the duplicated members in the
  message_conversation_members table.
  - Secondly, the legacy self conversations will be migrated from the legacy 'message_read' table. They will be created using the
  new conversation type and will be favourited.
  - Finally, the self-conversations for all remaining users without them will be created and starred.
Besides, from now, a self-conversation will be created and starred by default to all the new users (even when $CFG->messaging
is disabled).
* New optional parameter $throwexception for \get_complete_user_data(). If true, an exception will be thrown when there's no
  matching record found or when there are multiple records found for the given field value. If false, it will simply return false.
  Defaults to false when not set.
* Exposed submit button to allow custom styling (via customclassoverride variable) which can override btn-primary/btn-secondary classes
* `$includetoken` parameter type has been changed. Now supports:
   boolean: False indicates to not include the token, true indicates to generate a token for the current user ($USER).
   integer: Indicates to generate a token for the user whose id is the integer value.
* The following functions have been updated to support the new usage:
    - make_pluginfile_url
    - file_rewrite_pluginfile_urls
* New mform element 'float' handles localised floating point numbers.

=== 3.6 ===

* A new token-based version of pluginfile.php has been added which can be used for out-of-session file serving by
  setting the `$includetoken` parameter to true on the `moodle_url::make_pluginfile_url()`, and
  `moodle_url::make_file_url()` functions.
* The following picture functions have been updated to support use of the new token-based file serving:
    - print_group_picture
    - get_group_picture_url
* The `user_picture` class has a new public `$includetoken` property which can be set to make use of the new token-based
  file serving.
* Custom AJAX handlers for the form autocomplete fields can now optionally return string in their processResults()
  callback. If a string is returned, it is displayed instead of the list of suggested items. This can be used, for
  example, to inform the user that there are too many items matching the current search criteria.
* The form element 'htmleditor' has been deprecated. Please use the 'editor' element instead.
* The print_textarea() function has been deprecated. Please use $OUTPUT->print_textarea() instead.
* The following functions have been finally deprecated and can not be used any more:
    - external_function_info()
    - core_renderer::update_module_button()
    - events_trigger()
    - events_cron()
    - events_dispatch()
    - events_is_registered()
    - events_load_def()
    - events_pending_count()
    - events_process_queued_handler()
    - events_queue_handler()
    - events_trigger_legacy()
    - events_update_definition()
    - get_file_url()
    - course_get_cm_rename_action()
    - course_scale_used()
    - site_scale_used()
    - clam_message_admins()
    - get_clam_error_code()
    - get_records_csv()
    - put_records_csv()
    - print_log()
    - print_mnet_log()
    - print_log_csv()
    - print_log_xls()
    - print_log_ods()
    - build_logs_array()
    - get_logs_usercourse()
    - get_logs_userday()
    - get_logs()
    - prevent_form_autofill_password()
    - prefixed_tablenode_transformations()
    - core_media_renderer
    - core_media
* Following api's have been removed in behat_config_manager, please use behat_config_util instead.
    - get_features_with_tags()
    - get_components_steps_definitions()
    - get_config_file_contents()
    - merge_behat_config()
    - get_behat_profile()
    - profile_guided_allocate()
    - merge_config()
    - clean_path()
    - get_behat_tests_path()
* Following behat steps have been removed from core:
    - I set the field "<field_string>" to multiline
    - I follow "<link_string>"" in the open menu
* The following behat steps have been deprecated, please do not use these step definitions any more:
    - behat_navigation.php: i_navigate_to_node_in()
    - theme/boost/tests/behat/behat_theme_boost_behat_navigation.php: i_navigate_to_node_in()
  Use one of the following steps instead:
    - I navigate to "PATH > ITEM" in current page administration
    - I navigate to "PATH > ITEM" in site administration
    - I navigate to course participants
    - I navigate to "TAB1 > TAB2" in the course gradebook
  If some items are not available without Navigation block at all, one can use combination of:
    - I add the "Navigation" block if not present
    - I click on "LINK" "link" in the "Navigation" "block"
* The core\session\util class has been removed. This contained one function only used by the memcached class which has
  been moved there instead (connection_string_to_memcache_servers).
* Removed the lib/password_compat/lib/password.php file.
* The eventslib.php file has been deleted and its functions have been moved to deprecatedlib.php. The affected functions are:
  - events_get_cached()
  - events_uninstall()
  - events_cleanup()
  - events_dequeue()
  - events_get_handlers()
* coursecat::get() now has optional $user parameter.
* coursecat::is_uservisible() now has optional $user parameter.
* Removed the lib/form/submitlink.php element which was deprecated in 3.2.
* The user_selector classes do not support custom list of extra identity fields any more. They obey the configured user
  policy and respect the privacy setting made by site administrators. The list of user identifiers should never be
  hard-coded. Instead, the setting $CFG->showuseridentity should be always respected, which has always been the default
  behaviour (MDL-59847).
* The function message_send() in messagelib.php will now only take the object \core\message\message as a parameter.
* The method message_sent::create_from_ids() parameter courseid is now required. A debugging
  message was previously displayed, and the SITEID was used, when not provided.
* The method \core\message\manager::send_message() now only takes the object \core\message\message as the first parameter.
* Following functions have been deprecated, please use get_roles_used_in_context.
    - get_roles_on_exact_context()
    - get_roles_with_assignment_on_context()
* New functions to support the merging of user draft areas from the interface; see MDL-45170 for details:
  - file_copy_file_to_file_area()
  - file_merge_draft_areas()
  - file_replace_file_area_in_text()
  - extract_draft_file_urls_from_text()
* Class coursecat is now alias to autoloaded class core_course_category, course_in_list is an alias to
  core_course_list_element, class coursecat_sortable_records is deprecated without replacement.
* \core_user_external::create_users() and \core_user_external::update_users() can now accept more user profile fields so user
  creation/update via web service can now be very similar to the edit profile page's functionality. The new fields that have been
  added are:
  - maildisplay
  - interests
  - url
  - icq
  - skype
  - aim
  - yahoo
  - msn
  - institution
  - department
  - phone1
  - phone2
  - address
* New function mark_user_dirty() must be called after changing data that gets cached in user sessions. Examples:
  - Assigning roles to users.
  - Unassigning roles from users.
  - Enrolling users into courses.
  - Unenrolling users from courses.
* New optional parameter $context for the groups_get_members_join() function and ability to filter users that are not members of
any group. Besides, groups_get_members_ids_sql, get_enrolled_sql and get_enrolled_users now accepts -1 (USERSWITHOUTGROUP) for
the groupid field.
* Added $CFG->conversionattemptlimit setting to config.php allowing a maximum number of retries before giving up conversion
  of a given document by the assignfeedback_editpdf\task\convert_submissions task. Default value: 3.
* The following events have been deprecated and should not be used any more:
  - message_contact_blocked
  - message_contact_unblocked
  The reason for this is because you can now block/unblock users without them necessarily being a contact. These events
  have been replaced with message_user_blocked and message_user_unblocked respectively.
* The event message_deleted has been changed, it no longer records the value of the 'useridto' due to
  the introduction of group messaging. Please, if you have any observers or are triggering this event
  in your code you will have to make some changes!
* The gradebook now supports the ability to accept files as feedback. This can be achieved by adding
  'feedbackfiles' to the $grades parameter passed to grade_update().
    For example -
        $grades['feedbackfiles'] = [
            'contextid' => 1,
            'component' => 'mod_xyz',
            'filearea' => 'mod_xyz_feedback',
            'itemid' => 2
        ];
  These files will be then copied to the gradebook file area.
* Allow users to choose who can message them for privacy reasons, with a 'growing circle of contactability':
  - Added $CFG->messagingallusers, for enabling messaging to all site users. Default value: 0.
    When $CFG->messagingallusers = false users can choose being contacted by only contacts or contacts and users sharing a course with them.
    In that case, the default user preference is MESSAGE_PRIVACY_COURSEMEMBER (users sharing a course).
    When $CFG->messagingallusers = true users have a new option for the privacy messaging preferences: "Anyone on the site". In that case,
    the default user preference is MESSAGE_PRIVACY_SITE (all site users).
  - Added $CFG->keepmessagingallusersenabled setting to config.php to force enabling $CFG->messagingallusers during the upgrading process.
    Default value: 0.
    When $CFG->keepmessagingallusersenabled is set to true, $CFG->messagingallusers will be also set to true to enable messaging site users.
    However, when it is empty, $CFG->messagingallusers will be disabled during the upgrading process, so the users will only be able to
    message contacts and users sharing a course with them.
* There has been interface and functional changes to admin_apply_default_settings() (/lib/adminlib.php).  The function now takes two
  additional optional parameters, $admindefaultsettings and $settingsoutput.  It also has a return value $settingsoutput.
  The function now does not need to be called twice to ensure all default settings are set.  Instead the function calls itself recursively
  until all settings have been set. The additional parameters are used recursively and shouldn't be need to be explicitly passed in when calling
  the function from other parts of Moodle.
  The return value: $settingsoutput is an array of setting names and the values that were set by the function.
* Webservices no longer update the lastaccess time for a user in a course. Call core_course_view_course() manually if needed.
* A new field has been added to the context table. Please ensure that any contxt preloading uses get_preload_record_columns_sql or get_preload_record_columns to fetch the list of columns.

=== 3.5 ===

* There is a new privacy API that every subsystem and plugin has to implement so that the site can become GDPR
  compliant. Plugins use this API to report what information they store or process regarding users, and provide ability
  to export and delete personal data. See https://docs.moodle.org/dev/Privacy_API for guidelines on how to implement the
  privacy API in your plugin.
* The cron runner now sets up a fresh PAGE and OUTPUT between each task.
* The core_renderer methods notify_problem(), notify_success(), notify_message() and notify_redirect() that were
  deprecated in Moodle 3.1 have been removed. Use \core\notification::add(), or \core\output\notification as required.
* The maximum supported precision (the total number of digits) for XMLDB_TYPE_NUMBER ("number") fields raised from 20 to
  38 digits. Additionally, the whole number part (precision minus scale) must not be longer than the maximum length of
  integer fields (20 digits). Note that PHP floats commonly support precision of roughly 15 digits only (MDL-32113).
* Event triggering and event handlers:
    - The following events, deprecated since moodle 2.6, have been finally removed: groups_members_removed,
      groups_groupings_groups_removed, groups_groups_deleted, groups_groupings_deleted.
* The following functions have been finally deprecated and can not be used any more:
  - notify()
* XMLDB now validates the PATH attribute on every install.xml file. Both the XMLDB editor and installation will fail
  when a problem is detected with it. Please ensure your plugins contain correct directory relative paths.
* Add recaptchalib_v2.php for support of reCAPTCHA v2.
* Plugins can define class 'PLUGINNAME\privacy\local\sitepolicy\handler' if they implement an alternative mechanisms for
  site policies managements and agreements. Administrators can define which component is to be used for handling site
  policies and agreements. See https://docs.moodle.org/dev/Site_policy_handler
* Scripts can define a constant NO_SITEPOLICY_CHECK and set it to true before requiring the main config.php file. It
  will make the require_login() skipping the test for the user's policyagreed status. This is useful for plugins that
  act as a site policy handler.
* There is a new is_fulltext_search_supported() DML function. The default implementation returns false. This function
  is used by 'Simple search' global search engine to determine if the database full-text search capabilities can be used.
* The following have been removed from the list of core subsystems:
   - core_register
   - core_publish
  Following this change, \core_register_renderer and \core_publish_renderer have been removed and their methods have been
  moved to \core_admin_renderer and \core_course_renderer respectively.

=== 3.4 ===

* oauth2_client::request method has an extra parameter to specify the accept header for the response (MDL-60733)
* The following functions, previously used (exclusively) by upgrade steps are not available
  anymore because of the upgrade cleanup performed for this version. See MDL-57432 for more info:
    - upgrade_mimetypes()
    - upgrade_fix_missing_root_folders_draft()
    - upgrade_minmaxgrade()
    - upgrade_course_tags()

* Added new moodleform element 'filetypes' and new admin setting widget 'admin_setting_filetypes'. These new widgets
  allow users to define a list of file types; either by typing them manually or selecting them from a list. The widgets
  directly support the syntax used to feed the 'accepted_types' option of the filemanager and filepicker elements. File
  types can be specified as extensions (.jpg or just jpg), mime types (text/plain) or groups (image).
* Removed accesslib private functions: load_course_context(), load_role_access_by_context(), dedupe_user_access() (MDL-49398).
* Internal "accessdata" structure format has changed to improve ability to perform role definition caching (MDL-49398).
* Role definitions are no longer cached in user session (MDL-49398).
* External function core_group_external::get_activity_allowed_groups now returns an additional field: canaccessallgroups.
  It indicates whether the user will be able to access all the activity groups.
* file_get_draft_area_info does not sum the root folder anymore when calculating the foldercount.
* The moodleform element classes can now optionally provide a public function validateSubmitValue(). This method can be
  used to perform implicit validation of submitted values - without the need to explicitly add the validation rules to
  every form. The method should accept a single parameter with the submitted value. It should return a string with the
  eventual validation error, or an empty value if the validation passes.
* New user_picture attribute $includefullname to determine whether to include the user's full name with the user's picture.
* Enrol plugins which provide enrolment actions can now declare the following "data-action" attributes in their implementation of
  enrol_plugin::get_user_enrolment_actions() whenever applicable:
  * "editenrolment" - For editing a user'e enrolment details. Defined by constant ENROL_ACTION_EDIT.
  * "unenrol" - For unenrolling a student. Defined by constant ENROL_ACTION_UNENROL.
  These attributes enable enrol actions to be rendered via modals. If not added, clicking on the enrolment action buttons will still
  redirect the user to the appropriate enrolment action page. Though optional, it is recommended to add these attributes for a
  better user experience when performing enrol actions.
* The enrol_plugin::get_user_enrolment_actions() implementations for core enrol plugins have been removed and moved to
  the parent method itself. New enrol plugins don't have to implement get_user_enrolment_actions(), but just need to
  make sure that they override:
  - enrol_plugin::allow_manage(), and/or
  - enrol_plugin::allow_unenrol_user() or enrol_plugin::allow_unenrol()
  Existing enrol plugins that override enrol_plugin::get_user_enrolment_actions() don't have to do anything, but can
  also opt to remove their own implementation of the method if they basically have the same logic as the parent method.
* New optional parameter $enrolid for the following functions:
  - get_enrolled_join()
  - get_enrolled_sql()
  - get_enrolled_with_capabilities_join()
  Setting this parameter to a non-zero value will add a condition to the query such that only users that were enrolled
  with this enrolment method will be returned.
* New optional parameter 'closeSuggestionsOnSelect' for the enhance() function for form-autocomplete. Setting this to true will
  close the suggestions popup immediately after an option has been selected. If not specified, it defaults to true for single-select
  elements and false for multiple-select elements.
* user_can_view_profile() now also checks the moodle/user:viewalldetails capability.
* The core/modal_confirm dialogue has been deprecated. Please use the core/modal_save_cancel dialogue instead. Please ensure you
  update to use the ModalEvents.save and ModalEvents.cancel events instead of their yes/no counterparts.
* Instead of checking the 'moodle/course:viewparticipants' and 'moodle/site:viewparticipants' capabilities use the
  new functions course_can_view_participants() and course_require_view_participants().
* $stored_file->add_to_curl_request() now adds the filename to the curl request.
* The option for Login HTTPS (authentication-only SSL) has been removed
* $CFG->loginhttps is now deprecated, do not use it.
* $PAGE->https_required and $PAGE->verify_https_required() are now deprecated. They are no longer used and will throw a coding_exception.
* $CFG->httpswwwroot is now deprecated and will always result in the same value as wwwroot.
* Added function core_role_set_view_allowed() to check if a user should be able to see a given role.
  This should be checked whenever displaying a list of roles to a user, however, core_role_set_assign_allowed may need to override it
  in some cases.
* Deprecated allow_override, allow_assign and allow_switch and replaced with core_role_set_*_allowed to avoid function names conflicting.

=== 3.3.1 ===

* ldap_get_entries_moodle() now always returns lower-cased attribute names in the returned entries.
  It was suppposed to do so before, but it actually didn't.

=== 3.3 ===

* Behat compatibility changes are now being documented at
  https://docs.moodle.org/dev/Acceptance_testing/Compatibility_changes
* PHPUnit's bootstrap has been changed to use HTTPS wwwroot (https://www.example.com/moodle) from previous HTTP version. Any
  existing test expecting the old HTTP URLs will need to be switched to the new HTTPS value (reference: MDL-54901).
* The information returned by the idp list has changed. This is usually only rendered by the login page and login block.
  The icon attribute is removed and an iconurl attribute has been added.
* Support added for a new type of external file: FILE_CONTROLLED_LINK. This is an external file that Moodle can control
  the permissions. Moodle makes files read-only but can grant temporary write access.
    When accessing a URL, the info from file_browser::get_file_info will be checked to determine if the user has write access,
    if they do - the remote file will have access controls set to allow editing.
* The method moodleform::after_definition() has been added and can now be used to add some logic
  to be performed after the form's definition was set. This is useful for intermediate subclasses.
* Moodle has support for font-awesome icons. Plugins should use the xxx_get_fontawesome_icon_map callback
  to map their custom icons to one from font-awesome.
* $OUTPUT->pix_url() has been deprecated because it is was used mostly to manually generate image tags for icons.
  We now distinguish between icons and "small images". The difference is that an icon does not have to be rendered as an image tag
  with a source. It is OK to still have "small images" - if this desired use $OUTPUT->image_icon() and $OUTPUT->image_url(). For
  other uses - use $OUTPUT->pix_icon() or the pix helper in mustache templates {{#pix}}...{{/pix}}
  For other valid use cases use $OUTPUT->image_url().
* Activity icons have been split from standard icons. Use $OUTPUT->image_icon instead of $OUTPUT->pix_icon for these
  type of icons (the coloured main icon for each activity).
* YUI module moodle-core-formautosubmit has been removed, use jquery .change() instead (see lib/templates/url_select.mustache for
  an example)
* $mform->init_javascript_enhancement() is deprecated and no longer does anything. Existing uses of smartselect enhancement
  should be switched to the searchableselector form element or other solutions.
* Return value of the validate_email() is now proper boolean as documented. Previously the function could return 1, 0 or false.
* The mcore YUI rollup which included various YUI modules such as moodle-core-notification is no longer included on every
  page. Missing YUI depdencies may be exposed by this change (e.g. missing a requirement on moodle-core-notification when
  using M.core.dialogue).
* Various legacy javascript functions have been removed:
    * M.util.focus_login_form and M.util.focus_login_error no longer do anything. Please use jquery instead. See
      lib/templates/login.mustache for an example.
    * Some outdated global JS functions have been removed and should be replaced with calls to jquery
      or alternative approaches:
        checkall, checknone, select_all_in_element_with_id, select_all_in, deselect_all_in, confirm_if, findParentNode,
        filterByParent, stripHTML
    * M.util.init_toggle_class_on_click has been removed.
* The following functions have been deprecated and should not be used any more:
  - file_storage::try_content_recovery  - See MDL-46375 for more information
  - file_storage::content_exists        - See MDL-46375 for more information
  - file_storage::deleted_file_cleanup  - See MDL-46375 for more information
  - file_storage::get_converted_document
  - file_storage::is_format_supported_by_unoconv
  - file_storage::can_convert_documents
  - file_storage::send_test_pdf
  - file_storage::test_unoconv_path
* Following behat steps have been removed from core:
    - I click on "<element_string>" "<selector_string>" in the "<row_text_string>" table row
    - I go to notifications page
    - I add "<filename_string>" file from recent files to "<filepicker_field_string>" filepicker
    - I upload "<filepath_string>" file to "<filepicker_field_string>" filepicker
    - I create "<foldername_string>" folder in "<filepicker_field_string>" filepicker
    - I open "<foldername_string>" folder from "<filepicker_field_string>" filepicker
    - I unzip "<filename_string>" file from "<filepicker_field_string>" filepicker
    - I zip "<filename_string>" folder from "<filepicker_field_string>" filepicker
    - I delete "<file_or_folder_name_string>" from "<filepicker_field_string>" filepicker
    - I send "<message_contents_string>" message to "<username_string>"
    - I add "<user_username_string>" user to "<cohort_idnumber_string>" cohort
    - I add "<username_string>" user to "<group_name_string>" group
    - I fill in "<field_string>" with "<value_string>"
    - I select "<option_string>" from "<select_string>"
    - I select "<radio_button_string>" radio button
    - I check "<option_string>"
    - I uncheck "<option_string>"
    - the "<field_string>" field should match "<value_string>" value
    - the "<checkbox_string>" checkbox should be checked
    - the "<checkbox_string>" checkbox should not be checked
    - I fill the moodle form with:
    - "<element_string>" "<selector_string>" should exists
    - "<element_string>" "<selector_string>" should not exists
    - the following "<element_string>" exists:
* get_user_capability_course() now has an additional parameter 'limit'. This can be used to return a set number of records with
  the submitted capability. The parameter 'fieldsexceptid' will now accept context fields which can be used for preloading.
* The caching option 'immutable' has been added to send_stored_file() and send_file().
* New adhoc task refresh_mod_calendar_events_task that updates existing calendar events of modules.
* New 'priority' column for the event table to determine which event to show in case of events with user and group overrides.
* Webservices core_course_search_courses and core_course_get_courses_by_field will always return the sortorder field.
* core_course_external::get_activities_overview has been deprecated. Please do not call this function any more.
* Changed the pix mustache template helper to accept context variables for the key, component and alt text.
* New auth_plugin_base helper methods:
  - get_identity_providers() - Retrieves available auth identity providers.
  - prepare_identity_providers_for_output() - Prepares auth identity provider data for output (e.g. to templates, WS, etc.).

=== 3.2 ===

* Custom roles with access to any part of site administration that do not use the manager archetype will need
  moodle/site:configview capability added.
* Admin setting "Show My courses expanded on Dashboard" has been removed.
* Some backwards and forwards compatibility has been added for different bootstrap versions.
  This is to allow the same markup to work in "clean" and "boost" themes alot of the time. It is also to allow user text
  with bootstrap classes to keep working in the new theme. See MDL-56004 for the list of supported classes.
* MForms element 'submitlink' has been deprecated.
* Searchable selector form element is now a wrapper for autocomplete. A "No selection" option is automatically
  added to the options list for best backwards compatibility - if you were manually adding a "no selection" option you will need
  to remove it.
* Node.js versions >=4 are now required to run grunt.
* JQuery has been updated to 3.1.0. JQuery migrate plugins are no longer shipped - please read
  https://jquery.com/upgrade-guide/3.0/ and update your javascript.
* New option 'blanktarget' added to format_text. This option adds target="_blank" to links
* A new webservice structure `external_files` has been created which provides a standardised view of files in Moodle and
  should be used for all file return descriptions.
  Files matching this format can be retrieved via the new `external_util::get_area_files` method.
  See MDL-54951 for further information.
* The parameter $usepost of the following functions has been deprecated and is not used any more:
  - get_max_upload_file_size()
  - get_user_max_upload_file_size()
* The following classes have been removed and should not be used any more:
    - boxclient - See MDL-49599 for more information.
* The following functions have been removed and should not be used any more:
    - file_modify_html_header() - See MDL-29738 for more information.
* core_grades_external::get_grades has been deprecated. Please do not call this function any more.
  External function gradereport_user_external::get_grade_items can be used for retrieving the course grades information.
* New option 'escape' added to format_string. When true (default), escapes HTML entities from the string
* The following functions have been deprecated and are not used any more:
  - get_records_csv() Please use csv_import_reader::load_csv_content() instead.
  - put_records_csv() Please use download_as_dataformat (lib/dataformatlib.php) instead.
  - zip_files()   - See MDL-24343 for more information.
  - unzip_file()  - See MDL-24343 for more information.
  - print_log()           - See MDL-43681 for more information
  - print_log_csv()       - See MDL-43681 for more information
  - print_log_ods()       - See MDL-43681 for more information
  - print_log_xls()       - See MDL-43681 for more information
  - print_mnet_log()      - See MDL-43681 for more information
  - build_logs_array()    - See MDL-43681 for more information
  - get_logs()            - See MDL-43681 for more information
  - get_logs_usercourse() - See MDL-43681 for more information
  - get_logs_userday()    - See MDL-43681 for more information
  - prevent_form_autofill_password() Please do not use anymore.
* The password_compat library was removed as it is no longer required.
* Phpunit has been upgraded to 5.4.x and following has been deprecated and is not used any more:
  - setExpectedException(), use @expectedException or $this->expectException() and $this->expectExceptionMessage()
  - getMock(), use createMock() or getMockBuilder()->getMock()
  - UnitTestCase class is removed.
* The following methods have been finally deprecated and should no longer be used:
  - course_modinfo::build_section_cache()
  - cm_info::get_deprecated_group_members_only()
  - cm_info::is_user_access_restricted_by_group()
* The following methods in cm_info::standardmethods have also been finally deprecated and should no longer be used:
  - cm_info::get_after_edit_icons()
  - cm_info::get_after_link()
  - cm_info::get_content()
  - cm_info::get_custom_data()
  - cm_info::get_extra_classes()
  - cm_info::get_on_click()
  - cm_info::get_url()
  - cm_info::obtain_dynamic_data()
  Calling them through the magic method __call() will throw a coding exception.
* The alfresco library has been removed from core. It was an old version of
  the library which was not compatible with newer versions of Alfresco.
* Added down arrow: $OUTPUT->darrow.
* All file_packer implementations now accept an additional parameter to allow a simple boolean return value instead of
  an array of individual file statuses.
* "I set the field "field_string" to multiline:" now end with colon (:), as PyStrings is supposed to end with ":"
* New functions to support deprecation of events have been added to the base event. See MDL-46214 for further details.
* A new function `get_name_with_info` has been added to the base event. This function adds information about event
  deprecations and should be used where this information is relevant.
* Following api's have been deprecated in behat_config_manager, please use behat_config_util instead.
  - get_features_with_tags
  - get_components_steps_definitions
  - get_config_file_contents
  - merge_behat_config
  - get_behat_profile
  - profile_guided_allocate
  - merge_config
  - clean_path
  - get_behat_tests_path
* behat_util::start_test_mode() accepts 3 options now:
  - 1. Theme sute with all features: If behat should initialise theme suite with all core features.
  - 2. Parallel runs: How many parallel runs will be running.
  - 3. Run: Which process behat should be initialise for.
* behat_context_helper::set_session() has been deprecated, please use behat_context_helper::set_environment() instead.
* data-fieldtype="type" attribute has been added to form field default template.
* form elements extending MoodleQuickForm_group must call $this->createFormElement() instead of
  @MoodleQuickForm::createElement() in order to be compatible with PHP 7.1
* Relative paths in $CFG->alternateloginurl will be resolved to absolute path within moodle site. Previously they
  were resolved to absolute path within the server. That means:
  - $CFG->wwwroot: http://example.com/moodle
  - $CFG->alternateloginurl : /my/super/login.php
  - Login url will be: http://example.com/moodle/my/super/login.php (moodle root based)
* Database (DML) layer:
  - new sql_equal() method available for places where case sensitive/insensitive varchar comparisons are required.
* PostgreSQL connections now use advanced options to reduce connection overhead.  These options are not compatible
  with some connection poolers.  The dbhandlesoptions parameter has been added to allow the database to configure the
  required defaults. The parameters that are required in the database are;
    ALTER DATABASE moodle SET client_encoding = UTF8;
    ALTER DATABASE moodle SET standard_conforming_strings = on;
    ALTER DATABASE moodle SET search_path = 'moodle,public';  -- Optional, if you wish to use a custom schema.
  You can set these options against the database or the moodle user who connects.
* Some form elements have been refined to better support right-to-left languages. In RTL,
  most fields should not have their direction flipped, a URL, a path to a file, a number, ...
  are always displayed LTR. Input fields and text areas now will best guess whether they
  should be forced to be displayed in LTR based on the PARAM type associated with it. You
  can call $mform->setForceLtr($elementName, true/false) on some form fields to manually
  set the value.
* Action menus do_not_enhance() is deprecated, use a list of action_icon instead.
* The user_not_fully_set_up() function has a new $strict parameter (defaulting to true) in order to decide when
  custom fields (and other checks) should be evaluated to determine if the user has been completely setup.
* profile_field_base class has new methods: get_field_config_for_external() and get_field_properties().
  This two new methods should be implemented by profile field plugins to make them compatible with Web Services.
* The minifier library used by core_minify has been switched to https://github.com/matthiasmullie/minify - there are minor differences
  in minifier output.
* context_header additional buttons can now have a class attribute provided in the link attributes.
* The return signature for the antivirus::scan_file() function has changed.
  The calling function will now handle removal of infected files from Moodle based on the new integer return value.
* The first parameter $eventdata of both message_send() and \core\message\manager::send_message() should
  be \core\message\message. Use of stdClass is deprecated.
* The message_sent event now expects other[courseid] to be always set, exception otherwise. For BC with contrib code,
  message_sent::create_from_ids() will show a debugging notice if the \core\message\message being sent is missing
  the courseid property, defaulting to SITEID automatically. In Moodle 3.6 (MDL-55449) courseid will be fully mandatory
  for all messages sent.
* The send_confirmation_email() function has a new optional parameter $confirmationurl to provide a different confirmation URL.
* Introduced a new hook for plugin developers:
    - <component>_course_module_background_deletion_recommended()
  This hook should be used in conjunction with the existing '<component>_pre_course_module_delete($mod)'. It must
  return a boolean and is called by core to check whether a plugin's implementation of
  <component>_pre_course_module_deleted($mod) will take a long time. A plugin should therefore only implement this
  function if it also implements <component>_pre_course_module_delete($mod).
  An example in current use is recyclebin, which performs what can be a lengthy backup process in
  tool_recyclebin_pre_course_module_delete. The recyclebin, if enabled, now returns true in its implementation of
  tool_recyclebin_course_module_background_deletion_recommended(), to indicate to core that the deletion (and
  execution of tool_recyclebin_pre_course_module_delete) should be handled with an adhoc task, meaning it will not
  occur in real time.

=== 3.1 ===

* Webservice function core_course_search_courses accepts a new parameter 'limittoenrolled' to filter the results
  only to courses the user is enrolled in, and are visible to them.
* External functions that are not calling external_api::validate_context are buggy and will now generate
  exceptions. Previously they were only generating warnings in the webserver error log.
  See https://docs.moodle.org/dev/External_functions_API#Security
* The moodle/blog:associatecourse and moodle/blog:associatemodule capabilities has been removed.
* The following functions has been finally deprecated and can not be used any more:
    - profile_display_badges()
    - useredit_shared_definition_preferences()
    - calendar_normalize_tz()
    - get_user_timezone_offset()
    - get_timezone_offset()
    - get_list_of_timezones()
    - calculate_user_dst_table()
    - dst_changes_for_year()
    - get_timezone_record()
    - test_get_list_of_timezones()
    - test_get_timezone_offset()
    - test_get_user_timezone_offset()
* The google api library has been updated to version 1.1.7. There was some important changes
  on the SSL handling. Now the SSL version will be determined by the underlying library.
  For more information see https://github.com/google/google-api-php-client/pull/644
* The get_role_users() function will now add the $sort fields that are not part
  of the requested fields to the query result and will throw a debugging message
  with the added fields when that happens.
* The core_user::fill_properties_cache() static method has been introduced to be a reference
  and allow standard user fields data validation. Right now only type validation is supported
  checking it against the parameter (PARAM_*) type of the target user field. MDL-52781 is
  going to add support to null/not null and choices validation, replacing the existing code to
  validate the user fields in different places in a common way.
* Webservice function core_course_search_courses now returns results when the search string
  is less than 2 chars long.
* Webservice function core_course_search_courses accepts a new parameter 'requiredcapabilities' to filter the results
  by the capabilities of the current user.
* New mform element 'course' handles thousands of courses with good performance and usability.
* The redirect() function will now redirect immediately if output has not
  already started. Messages will be displayed on the subsequent page using
  session notifications. The type of message output can be configured using the
  fourth parameter to redirect().
* The specification of extra classes in the $OUTPUT->notification()
  function, and \core\output\notification renderable have been deprecated
  and will be removed in a future version.
  Notifications should use the levels found in \core\output\notification.
* The constants for NOTIFY_PROBLEM, NOTIFY_REDIRECT, and NOTIFY_MESSAGE in
  \core\output\notification have been deprecated in favour of NOTIFY_ERROR,
  NOTIFY_WARNING, and NOTIFY_INFO respectively.
* The following functions, previously used (exclusively) by upgrade steps are not available
  anymore because of the upgrade cleanup performed for this version. See MDL-51580 for more info:
    - upgrade_mysql_fix_unsigned_and_lob_columns()
    - upgrade_course_completion_remove_duplicates()
    - upgrade_save_orphaned_questions()
    - upgrade_rename_old_backup_files_using_shortname()
    - upgrade_mssql_nvarcharmax()
    - upgrade_mssql_varbinarymax()
    - upgrade_fix_missing_root_folders()
    - upgrade_course_modules_sequences()
    - upgrade_grade_item_fix_sortorder()
    - upgrade_availability_item()
* A new parameter $ajaxformdata was added to the constructor for moodleform. When building a
  moodleform in a webservice or ajax script (for example using the new fragments API) we
  cannot allow the moodleform to parse it's own data from _GET and _POST - we must pass it as
  an array.
* Plugins can extend the navigation for user by declaring the following callback:
  <frankenstyle>_extend_navigation_user(navigation_node $parentnode, stdClass $user,
                                        context_user $context, stdClass $course,
                                        context_course $coursecontext)
* The function notify() now throws a debugging message - see MDL-50269.
* Ajax calls going through lib/ajax/* now validate the return values before sending
  the response. If the validation does not pass an exception is raised. This behaviour
  is consistent with web services.
* Several changes in Moodle core, standard plugins and third party libraries to
  ensure compatibility with PHP7. All plugins are recommended to perform testing
  against PHP7 as well. Refer to https://docs.moodle.org/dev/Moodle_and_PHP7 for more
  information. The following changes may affect you:
  * Class moodleform, moodleform_mod and some module classes have been changed to use
    __construct() for the constructor. Calling parent constructors by the class
    name will display debugging message. Incorrect: parent::moodleform(),
    correct: parent::__construct()
  * All form elements have also changed the constructor syntax. No changes are
    needed for using form elements, however if plugin defines new form element it
    needs to use correct syntax. For example, incorrect: parent::HTML_QuickForm_input(),
    HTML_QuickForm_input::HTML_QuickForm_input(), $this->HTML_QuickForm_input().
    Correct: HTML_QuickForm_input::__construct() or parent::__construct().
  * profile_field_base::profile_field_base() is deprecated, use parent::__construct()
    in custom profile fields constructors. Similar deprecations in exsiting
    profile_field_* classes.
  * user_filter_type::user_filter_type() is deprecated, use parent::__construct() in
    custom user filters. Similar deprecations in existing user_filter_* classes.
  * table_default_export_format_parent::table_default_export_format_parent() is
    deprecated, use parent::__construct() in extending classes.
* groups_delete_group_members() $showfeedback parameter has been removed and is no longer
  respected. Users of this function should output their own feedback if required.
* Number of changes to Tags API, see tag/upgrade.txt for more details
* The previous events API handlers are being deprecated in favour of events 2 API, debugging messages are being displayed if
  there are 3rd party plugins using it. Switch to events 2 API please, see https://docs.moodle.org/dev/Event_2#Event_dispatching_and_observers
  Note than you will need to bump the plugin version so moodle is aware that you removed the plugin's event handlers.
* mforms validation functions are not available in the global JS namespace anymore, event listeners
  are assigned to fields and buttons through a self-contained JS function.
* Added $CFG->urlrewriteclass option to config.php allowing clean / semantic urls to
  be implemented in a plugin, eg local_cleanurls.
* $CFG->pathtoclam global setting has been moved to clamav antivirus plugin setting of the same name.
* clam_message_admins() and get_clam_error_code() have been deprecated, its functionality
  is now a part of \antivirus_clamav\scanner class methods.
* \repository::antivir_scan_file() has been deprecated, \core\antivirus\manager::scan_file() that
  applies antivirus plugins is replacing its functionality.
* Added core_text::str_max_bytes() which safely truncates multi-byte strings to a maximum number of bytes.
* Zend Framework has been removed completely.
* Any plugin can report when a scale is being used with the callback function [pluginname]_scale_used_anywhere(int $scaleid).
* Changes in file_rewrite_pluginfile_urls: Passing a new option reverse = true in the $options var will make the function to convert
  actual URLs in $text to encoded URLs in the @@PLUGINFILE@@ form.
* behat_util::is_server_running() is removed, please use behat_util::check_server_status() instead.
* Behat\Mink\Selector\SelectorsHandler::xpathLiteral() method is deprecated use behat_context_helper::escape instead
  when building Xpath, or pass the unescaped value when using the named selector.',
* table_sql download process is using the new data formats plugin which you can't use if you are buffering any output
    * flexible_table::get_download_menu(), considered private, has been deleted. Use
      $OUTPUT->download_dataformat_selector() instead.
  when building Xpath, or pass the unescaped value when using the named selector.
* Add new file_is_executable(), to consistently check for executables even in Windows (PHP bug #41062).
* Introduced new hooks for plugin developers.
    - <component>_pre_course_category_delete($category)
    - <component>_pre_course_delete($course)
    - <component>_pre_course_module_delete($cm)
    - <component>_pre_block_delete($instance)
    - <component>_pre_user_delete($user)
  These hooks allow developers to use the item in question before it is deleted by core. For example, if your plugin is
  a module (plugins located in the mod folder) called 'xxx' and you wish to interact with the user object before it is
  deleted then the function to create would be mod_xxx_pre_user_delete($user) in mod/xxx/lib.php.
* pear::Net::GeoIP has been removed.

=== 3.0 ===

* Minify updated to 2.2.1
* htmlpurifier upgraded to 4.7.0
* Less.php upgraded to 1.7.0.9
* The horde library has been updated to version 5.2.7.
* Google libraries (lib/google) updated to 1.1.5
* Html2Text library has been updated to the latest version of the library.
* External functions x_is_allowed_from_ajax() methods have been deprecated. Define 'ajax' => true in db/services.php instead.
* External functions can be called without a session if they define 'loginrequired' => true in db/services.php.
* All plugins are required to declare their frankenstyle component name via
  the $plugin->component property in their version.php file. See
  https://docs.moodle.org/dev/version.php for details (MDL-48494).
* PHPUnit is upgraded to 4.7. Some tests using deprecated assertions etc may need changes to work correctly.
* Users of the text editor API to manually create a text editor should call set_text before calling use_editor.
* Javascript - SimpleYUI and the Y instance used for modules have been merged. Y is now always the same instance of Y.
* get_referer() has been deprecated, please use the get_local_referer function instead.
* \core\progress\null is renamed to \core\progress\none for improved PHP7 compatibility as null is a reserved word (see MDL-50453).
* \webservice_xmlrpc_client now respects proxy server settings. If your XMLRPC server is available on your local network and not via your proxy server, you may need to add it to the list of proxy
  server exceptions in $CFG->proxybypass. See MDL-39353 for details.
* Group and groupings idnumbers can now be passed to and/or are returned from the following web services functions:
  ** core_group_external::create_groups
  ** core_group_external::get_groups
  ** core_group_external::get_course_groups
  ** core_group_external::create_groupings
  ** core_group_external::update_groupings
  ** core_group_external::get_groupings
  ** core_group_external::get_course_groupings
  ** core_group_external::get_course_user_groups
* Following functions are removed from core. See MDL-50049 for details.
    password_compat_not_supported()
    session_get_instance()
    session_is_legacy()
    session_kill_all()
    session_touch()
    session_kill()
    session_kill_user()
    session_set_user()
    session_is_loggedinas()
    session_get_realuser()
    session_loginas()
    js_minify()
    css_minify_css()
    update_login_count()
    reset_login_count()
    check_gd_version()
    update_log_display_entry()
    get_recent_enrolments()
    groups_filter_users_by_course_module_visible()
    groups_course_module_visible()
    error()
    formerr()
    editorhelpbutton()
    editorshortcutshelpbutton()
    choose_from_menu()
    update_event()
    get_generic_section_name()
    get_all_sections()
    add_mod_to_section()
    get_all_mods()
    get_course_section()
    format_weeks_get_section_dates()
    get_print_section_cm_text()
    print_section_add_menus()
    make_editing_buttons()
    print_section()
    print_overview()
    print_recent_activity()
    delete_course_module()
    update_category_button()
    make_categories_list()
    category_delete_move()
    category_delete_full()
    move_category()
    course_category_hide()
    course_category_show()
    get_course_category()
    create_course_category()
    get_all_subcategories()
    get_child_categories()
    get_categories()
    print_course_search()
    print_my_moodle()
    print_remote_course()
    print_remote_host()
    print_whole_category_list()
    print_category_info()
    get_course_category_tree()
    print_courses()
    print_course()
    get_category_courses_array()
    get_category_courses_array_recursively()
    blog_get_context_url()
    get_courses_wmanagers()
    convert_tree_to_html()
    convert_tabrows_to_tree()
    can_use_rotated_text()
    get_parent_contexts()
    get_parent_contextid()
    get_child_contexts()
    create_contexts()
    cleanup_contexts()
    build_context_path()
    rebuild_contexts()
    preload_course_contexts()
    context_moved()
    fetch_context_capabilities()
    context_instance_preload()
    get_contextlevel_name()
    print_context_name()
    mark_context_dirty()
    delete_context()
    get_context_url()
    get_course_context()
    get_user_courses_bycap()
    get_role_context_caps()
    get_courseid_from_context()
    context_instance_preload_sql()
    get_related_contexts_string()
    get_plugin_list_with_file()
    check_browser_operating_system()
    check_browser_version()
    get_device_type()
    get_device_type_list()
    get_selected_theme_for_device_type()
    get_device_cfg_var_name()
    set_user_device_type()
    get_user_device_type()
    get_browser_version_classes()
    generate_email_supportuser()
    badges_get_issued_badge_info()
    can_use_html_editor()
    enrol_cohort_get_cohorts()
    enrol_cohort_can_view_cohort()
    cohort_get_visible_list()
    enrol_cohort_enrol_all_users()
    enrol_cohort_search_cohorts()
* The never unused webdav_locks table was dropped.
* The actionmenu hideMenu() function now expects an EventFacade object to be passed to it,
  i.e. a call to M.core.actionmenu.instance.hideMenu() should be change to M.core.actionmenu.instance.hideMenu(e)
* In the html_editors (tinyMCE, Atto), the manage files button can be hidden by changing the 'enable_filemanagement' option to false.
* external_api::validate_context now is public, it can be called from other classes.
* rss_error() now supports returning of correct HTTP status of error and will return '404 Not Found'
  unless other status is specified.
* Plugins can extend the navigation for categories settings by declaring the following callback:
  <frankenstyle>_extend_navigation_category_settings(navigation_node, context_coursecat)
* The clilib.php provides two new functions cli_write() and cli_writeln() that should be used for outputting texts from the command
  line interface scripts.
* External function core_course_external::get_course_contents returned parameter "name" has been changed to PARAM_RAW,
  this is because the new external_format_string function may return raw data if the global moodlewssettingraw parameter is used.
* Function is_web_crawler() has been deprecated, please use core_useragent::is_web_crawler() instead.

=== 2.9.1 ===

* New methods grade_grade::get_grade_max() and get_grade_min() must be used rather than directly the public properties rawgrademax and rawgrademin.
* New method grade_item::is_aggregate_item() indicates when a grade_item is an aggreggated type grade.

=== 2.9 ===

* The default home page for users has been changed to the dashboard (formely my home). See MDL-45774.
* Support for rendering templates from php or javascript has been added. See MDL-49152.
* Support for loading AMD javascript modules has been added. See MDL-49046.
* Webservice core_course_delete_courses now return warning messages on any failures and does not try to rollback the entire deletion.
* \core\event\course_viewed 'other' argument renamed from coursesectionid to coursesectionnumber as it contains the section number.
* New API core_filetypes::add_type (etc.) allows custom filetypes to be added and modified.
* PHPUnit: PHPMailer Sink is now started for all tests and is setup within the phpunit wrapper for advanced tests.
  Catching debugging messages when sending mail will no longer work. Use $sink = $this->redirectEmails(); and then check
  the message in the sink instead.
* The file pluginlib.php was deprecated since 2.6 and has now been removed, do not include or require it.
* \core_component::fetch_subsystems() now returns a valid path for completion component instead of null.
* Deprecated JS global methods have been removed (show_item, destroy_item, hide_item, addonload, getElementsByTagName, findChildNodes).
* For 3rd party plugin specific environment.xml files, it's now possible to specify version independent checks by using the
  <PLUGIN name="component_name"> tag instead of the version dependent <MOODLE version="x.y"> one. If the PLUGIN tag is used any
  Moodle specific tags will be ignored.
* html_table: new API for adding captions to tables (new field, $table->caption) and subsequently hiding said captions from sighted users using accesshide (enabled using $table->captionhide).
* The authorization procedure in the mdeploy.php script has been improved. The script
  now relies on the main config.php when deploying an available update.
* sql_internal_reader and sql_select_reader interfaces have been deprecated in favour of sql_internal_table_reader
  and sql_reader which use iterators to be more memory efficient.
* $CFG->enabletgzbackups setting has been removed as now backups are stored internally using .tar.gz format by default, you can
  set $CFG->usezipbackups to store them in zip format. This does not affect the restore process, which continues accepting both.
* Added support for custom string manager implementations via $CFG->customstringmanager
  directive in the config.php. See MDL-49361 for details.
* Add new make_request_directory() for creation of per-request files.
* Added generate_image_thumbnail_from_string. This should be used instead of generate_image_thumbnail when the source is a string.
  This prevents the need to write files to disk unnecessarily.
* Added generate_image_thumbnail to stored_file class. This should be used when generating thumbnails for stored files.
  This prevents the need to write files to disk unnecessarily.
* Removed pear/HTTP/WebDav. See MDL-49534 for details.
* Use standard PHP date time classes and methods - see new core_date class for timezone normalisation methods.
* Moved lib/google/Google/ to lib/google/src/Google. This is to address autoloader issues with Google's provided autoloader
  for the library. See MDL-49519 for details.
* The outdated lib/google/Google_Client.php and related files have been completely removed. To use
  the new client, read lib/google/readme_moodle.txt, please.
* profile_display_badges() has been deprecated. See MDL-48935 for details.
* Added a new method add_report_nodes() to pagelib.php. If you are looking to add links to the user profile page under the heading "Reports"
  then please use this function to ensure that the breadcrumb and navigation block are created properly for all user profile pages.
* process_new_icon() now does not always return a PNG file. When possible, it will try to keep the format of the original file.
  Set the new argument $preferpng to true to force PNG. See MDL-46763 and MDL-50041 for details.

=== 2.8 ===

* Gradebook grade category option "aggregatesubcats" has been removed completely.
  This means that the database column is removed, the admin settings are removed and
  the properties from the grade_category object have been removed. If any courses were
  found to be using this setting, a warning to check the grades will be shown in the
  course grader report after upgrading the site. The same warning will be shown on
  courses restored from backup that had this setting enabled (see MDL-47503).
* lib/excelllib.class.php has been updated. The class MoodleExcelWorkbook will now only produce excel 2007 files.
* renderers: We now remove the suffix _renderable when looking for a render method for a renderable.
  If you have a renderable class named like "blah_renderable" and have a method on a renderer named "render_blah_renderable"
  you will need to change the name of your render method to "render_blah" instead, as renderable at the end is no longer accepted.
* New functions get_course_and_cm_from_cmid($cmorid, $modulename) and
  get_course_and_cm_from_instance($instanceorid, $modulename) can be used to
  more efficiently load these basic data objects at the start of a script.
* New function cm_info::create($cm) can be used when you need a cm_info
  object, but have a $cm which might only be a standard database record.
* $CFG->enablegroupmembersonly no longer exists.
* Scheduled tasks have gained support for syntax to introduce variability when a
  task will run across installs. When a when hour or minute are defined as 'R'
  they will be installed with a random hour/minute value.
* Several classes grade_edit_tree_column_xxx were removed since grades setup page
  has been significantly changed. These classes should not be used outside of
  gradebook or developers can copy them into their plugins from 2.7 branch.
* Google APIs Client Library (lib/google/) has been upgraded to 1.0.5-beta and
  API has changed dramatically without backward compatibility. Any code accessing
  it must be amended. It does not apply to lib/googleapi.php. See MDL-47297
* Added an extra parameter to the function get_formatted_help_string() (default null) which is used to specify
  additional string parameters.
* User settings node and course node in navigation now support callbacks from admin tools.
* grade_get_grades() optional parameteres $itemtype, $itemmodule, $iteminstance are now required.

DEPRECATIONS:
* completion_info->get_incomplete_criteria() is deprecated and will be removed in Moodle 3.0.
* grade_category::aggregate_values() is deprecated and will be removed in Moodle 3.0.
* groups_filter_users_by_course_module_visible() is deprecated; replace with
  core_availability\info::filter_user_list. Will be removed in Moodle 3.0.
* groups_course_module_visible() is deprecated; replace with $cm->uservisible.
* cm_info property $cm->groupmembersonly is deprecated and always returns 0.
  Use core_availability\info::filter_user_list if trying to determine which
  other users can see an activity.
* cm_info method $cm->is_user_access_restricted_by_group() is deprecated and
  always returns false. Use $cm->uservisible to determine whether the user can
  access the activity.
* Constant FEATURE_GROUPMEMBERSONLY (used in module _supports functions) is
  deprecated.
* cohort_get_visible_list() is deprecated. There is a better function cohort_get_available_cohorts()
  that respects user capabilities to view cohorts.
* enrol_cohort_get_cohorts() and enrol_cohort_search_cohorts() are deprecated since
  functionality is removed. Please use cohort_get_available_cohorts()
* enrol_cohort_enrol_all_users() is deprecated; enrol_manual is now responsible for this action
* enrol_cohort_can_view_cohort() is deprecated; replace with cohort_can_view_cohort()

=== 2.6.4 / 2.7.1 ===

* setnew_password_and_mail() and update_internal_user_password() will trigger
  \core\event\user_password_updated. Previously they used to generate
  \core\event\user_updated event.
* update_internal_user_password() accepts optional boolean $fasthash for fast
  hashing.
* user_update_user() and user_create_user() api's accept optional param
  $triggerevent to avoid respective events to be triggred from the api's.

=== 2.7 ===

* PHPUnit cannot be installed via PEAR any more, please use composer package manager instead.
* $core_renderer->block_move_target() changed to support more verbose move-block-here descriptions.

Events and Logging:
* Significant changes in Logging API. For upgrading existing events_trigger() and
  add_to_log() see http://docs.moodle.org/dev/Migrating_logging_calls_in_plugins
  For accessing logs from plugins see http://docs.moodle.org/dev/Migrating_log_access_in_reports
* The validation of the following events is now stricter (see MDL-45445):
    - \core\event\blog_entry_created
    - \core\event\blog_entry_deleted
    - \core\event\blog_entry_updated
    - \core\event\cohort_member_added
    - \core\event\cohort_member_removed
    - \core\event\course_category_deleted
    - \core\event\course_completed
    - \core\event\course_content_deleted
    - \core\event\course_created
    - \core\event\course_deleted
    - \core\event\course_restored
    - \core\event\course_section_updated (see MDL-45229)
    - \core\event\email_failed
    - \core\event\group_member_added
    - \core\event\group_member_removed
    - \core\event\note_created
    - \core\event\note_deleted
    - \core\event\note_updated
    - \core\event\role_assigned
    - \core\event\role_deleted
    - \core\event\role_unassigned
    - \core\event\user_graded
    - \core\event\user_loggedinas
    - \core\event\user_profile_viewed
    - \core\event\webservice_token_created

DEPRECATIONS:
* $module uses in mod/xxx/version.php files is now deprecated. Please use $plugin instead. It will be removed in Moodle 2.10.
* Update init methods in all event classes - "level" property was renamed to "edulevel", the level property is now deprecated.
* Abstract class \core\event\course_module_instances_list_viewed is deprecated now, use \core\event\instances_list_viewed instead.
* Abstract class core\event\content_viewed has been deprecated. Please extend base event or other relevant abstract class.
* mod_book\event\instances_list_viewed has been deprecated. Please use mod_book\event\course_module_instance_list_viewed instead.
* mod_chat\event\instances_list_viewed has been deprecated. Please use mod_chat\event\course_module_instance_list_viewed instead.
* mod_choice\event\instances_list_viewed has been deprecated. Please use mod_choice\event\course_module_instance_list_viewed instead.
* mod_feedback\event\instances_list_viewed has been deprecated. Please use mod_feedback\event\course_module_instance_list_viewed instead.
* mod_page\event\instances_list_viewed has been deprecated. Please use mod_page\event\course_module_instance_list_viewed instead.
* The constants FRONTPAGECOURSELIST, FRONTPAGETOPICONLY & FRONTPAGECOURSELIMIT have been removed.
* Conditional availability API has moved and changed. The condition_info class is
  replaced by \core_availability\info_module, and condition_info_section by
  \core_availability\info_section. (Code that uses the old classes will generally
  still work.)
* coursemodule_visible_for_user() has been deprecated but still works - replaced
  by a new static function \core_availability\info_module::is_user_visible()
* cm_info::is_user_access_restricted_by_conditional_access has been deprecated
  but still works (it has never done what its name suggests, and is
  unnecessary).
* cm_info and section_info property showavailability has been deprecated, but
  still works (with the caveat that this information is now per-user).
* cm_info and section_info properties availablefrom and availableuntil have been
  deprecated and always return zero (underlying data doesn't have these values).
* section_info property groupingid has been deprecated and always returns zero,
  same deal.
* Various cm_info methods have been deprecated in favour of their read-only properties (get_url(), get_content(), get_extra_classes(),
  get_on_click(), get_custom_data(), get_after_link, get_after_edit_icons)
* The ajaxenabled function has been deprecated and always returns true. All code should be fully functional in Javascript.
* count_login_failures() has been deprecated, use user_count_login_failures() instead. Refer MDL-42891 for details.

Conditional availability (activities and sections):
* New conditional availability API in /availability, including new availability
  condition plugins in /availability/condition. The new API is very similar with
  regard to checking availability, but any code that modifies availability settings
  for an activity or section is likely to need substantial changes.

YUI:
  * The lightbox attribute for moodle-core-notification-dialogue has been
    deprecated and replaced by the modal attribute. This was actually
    changed in Moodle 2.2, but has only been marked as deprecated now. It
    will be removed in Moodle 2.9.
  * When destroying any type of dialogue based on moodle-core-notification, the relevant content is also removed from
    the DOM. Previously it was left orphaned.

JavaSript:
    * The findChildNodes global function has been deprecated. Y.all should
      be used instead.
    * The callback argument to confirm_action and M.util.show_confirm_dialog has been deprecated. If you need to write a
      confirmation which includes a callback, please use moodle-core-notification-confirmation and attach callbacks to the
      events provided.

* New locking api and admin settings to configure the system locking type.
* New "Time spent waiting for the database" performance metric displayed along with the
  other MDL_PERF vars; the change affects both the error logs and the vars displayed in
  the page footer.
* Changes in the tag API. The component and contextid are now saved when assigning tags to an item. Please see
  tag/upgrade.txt for more information.

=== 2.6 ===

* Use new methods from core_component class instead of get_core_subsystems(), get_plugin_types(),
  get_plugin_list(), get_plugin_list_with_class(), get_plugin_directory(), normalize_component(),
  get_component_directory() and get_plugin_list_with_file(). The names of the new methods are
  exactly the same, the only differences are that core_component::get_plugin_types() now always returns
  full paths and core_component::get_plugin_list() does not accept empty parameter any more.
* Use core_text::* instead of textlib:: and also core_collator::* instead of collatorlib::*.
* Use new function moodleform::mock_submit() to simulate form submission in unit tests (backported).
* New $CFG->localcachedir setting useful for cluster nodes. Admins have to update X-Sendfile aliases if used.
* MS SQL Server drivers are now using NVARCHAR(MAX) instead of NTEXT and VARBINARY(MAX) instead of IMAGE,
  this change should be fully transparent and it should help significantly with add-on compatibility.
* The string manager classes were renamed. Note that they should not be modified or used directly,
  always use get_string_manager() to get instance of the string manager.
* The ability to use an 'insecure' rc4encrypt/rc4decrypt key has been removed.
* Use $CFG->debugdeveloper instead of debugging('', DEBUG_DEVELOPER).
* Use set_debugging(DEBUG_xxx) when changing debugging level for current request.
* Function moveto_module() does not modify $mod argument and instead now returns the new module visibility value.
* Use behat_selectors::get_allowed_text_selectors() and behat_selectors::get_allowed_selectors() instead of
  behat_command::$allowedtextselectors and behat_command::$allowedselectors
* Subplugins are supported in admin tools and local plugins.
* file_packer/zip_packer API has been modified so that key functions support a new file_progress interface
  to report progress during long operations. Related to this, zip_archive now supports an estimated_count()
  function that returns an approximate number of entries in the zip faster than the count() function.
* Class cm_info no longer extends stdClass. All properties are read-only and calculated on first request only.
* Class course_modinfo no longer extends stdClass. All properties are read-only.
* Database fields modinfo and sectioncache in table course are removed. Application cache core/coursemodinfo
  is used instead. Course cache is still reset, rebuilt and retrieved using function rebuild_course_cache() and
  get_fast_modinfo(). Purging all caches and every core upgrade purges course modinfo cache as well.
  If function get_fast_modinfo() is called for multiple courses make sure to include field cacherev in course
  object.
* Internal (noreply and support) user support has been added for sending/receiving message.
  Use core_user::get_noreply_user() and core_user::get_support_user() to get noreply and support user's respectively.
  Real users can be used as noreply/support users by setting $CFG->noreplyuserid and $CFG->supportuserid
* New function readfile_allow_large() in filelib.php for use when very large files may need sending to user.
* Use core_plugin_manager::reset_caches() when changing visibility of plugins.
* Implement new method get_enabled_plugins() method in subplugin info classes.
* Each plugin should include version information in version.php.
* Module and block tables do not contain version column any more, use get_config('xx_yy', 'version') instead.
* $USER->password field is intentionally unset so that session data does not contain password hashes.
* Use core_shutdown_manager::register_function() instead of register_shutdown_function().
* New file packer for .tar.gz files; obtain by calling get_file_packer('application/x-gzip'). Intended initially
  for use in backup/restore only, as there are limitations on supported filenames. Also new packer for
  backups which supports both compression formats; get_file_packer('application/vnd.moodle.backup').
* New optional parameter to stored_file::get_content_file_handle to open file handle with 'gzopen' instead
  of 'fopen' to read gzip-compressed files if required.
* update_internal_user_password() and setnew_password_and_mail() now trigger user_updated event.
* Add thirdpartylibs.xml file to plugins that bundle any 3rd party libraries.
* New class introduced to help auto generate zIndex values for modal dialogues. Class "moodle-has-zindex"
  should set on any element which uses a non-default zindex and needs to ensure it doesn't show above a
  dialogue.
* $CFG->filelifetime is now used consistently for most file serving operations, the default was lowered
  to 6 hours from 24 hours because etags and x-sendfile support should make file serving less expensive.
* Date format locale charset for windows server will come from calendar type and for gregorian it will use
  lang file.
* The library to interact with Box.net (class boxclient) is only compatible with their APIv1 which
  reaches its end of life on the 14th of Dec. You should migrate your scripts to make usage of the
  new class boxnet_client(). Note that the method names and return values have changed.
* Settings pages are now possible for Calendar type plugins. Calendar type plugins that require a settings page to
  work properly will need to set their requires version to a number that is equal to or grater than the 2.6.1 release version.
* The admin/tool/generator tool was overhauled to use testing data generators and the previous interface to create
  test data was removed (it was not working correctly anyway). If you were using this tool you will probably need to
  update your code.

DEPRECATIONS:
Various previously deprecated functions have now been altered to throw DEBUG_DEVELOPER debugging notices
and will be removed in a future release (target: 2.8), a summary follows:

Accesslib:
    * get_context_instance()                ->  context_xxxx::instance()
    * get_context_instance_by_id()          ->  context::instance_by_id($id)
    * get_system_context()                  ->  context_system::instance()
    * context_moved()                       ->  context::update_moved()
    * preload_course_contexts()             ->  context_helper::preload_course()
    * context_instance_preload()            ->  context_helper::preload_from_record()
    * context_instance_preload_sql()        ->  context_helper::get_preload_record_columns_sql()
    * get_contextlevel_name()               ->  context_helper::get_level_name()
    * create_contexts()                     ->  context_helper::create_instances()
    * cleanup_contexts()                    ->  context_helper::cleanup_instances()
    * build_context_path()                  ->  context_helper::build_all_paths()
    * print_context_name()                  ->  $context->get_context_name()
    * mark_context_dirty()                  ->  $context->mark_dirty()
    * delete_context()                      ->  $context->delete_content() or context_helper::delete_instance()
    * get_context_url()                     ->  $context->get_url()
    * get_course_context()                  ->  $context->get_course_context()
    * get_parent_contexts()                 ->  $context->get_parent_context_ids()
    * get_parent_contextid()                ->  $context->get_parent_context()
    * get_child_contexts()                  ->  $context->get_child_contexts()
    * rebuild_contexts()                    ->  $context->reset_paths()
    * get_user_courses_bycap()              ->  enrol_get_users_courses()
    * get_courseid_from_context()           ->  $context->get_course_context(false)
    * get_role_context_caps()               ->  (no replacement)
    * load_temp_role()                      ->  (no replacement)
    * remove_temp_roles()                   ->  (no replacement)
    * get_related_contexts_string()         ->  $context->get_parent_context_ids(true)
    * get_recent_enrolments()               ->  (no replacement)

Enrollment:
    * get_course_participants()             -> get_enrolled_users()
    * is_course_participant()               -> is_enrolled()

Output:
    * current_theme()                       -> $PAGE->theme->name
    * skip_main_destination()               -> $OUTPUT->skip_link_target()
    * print_container()                     -> $OUTPUT->container()
    * print_container_start()               -> $OUTPUT->container_start()
    * print_container_end()                 -> $OUTPUT->container_end()
    * print_continue()                      -> $OUTPUT->continue_button()
    * print_header()                        -> $PAGE methods
    * print_header_simple()                 -> $PAGE methods
    * print_side_block()                    -> $OUTPUT->block()
    * print_arrow()                         -> $OUTPUT->arrow()
    * print_scale_menu_helpbutton()         -> $OUTPUT->help_icon_scale($courseid, $scale)
    * print_checkbox()                      -> html_writer::checkbox()

Navigation:
    * print_navigation()                    -> $OUTPUT->navbar()
    * build_navigation()                    -> $PAGE->navbar methods
    * navmenu()                             -> (no replacement)
    * settings_navigation::
          get_course_modules()              -> (no replacement)

Files and repositories:
    * stored_file::replace_content_with()   -> stored_file::replace_file_with()
    * stored_file::set_filesize()           -> stored_file::replace_file_with()
    * stored_file::get_referencelifetime()  -> (no replacement)
    * repository::sync_external_file()      -> see repository::sync_reference()
    * repository::get_file_by_reference()   -> repository::sync_reference()
    * repository::
          get_reference_file_lifetime()     -> (no replacement)
    * repository::sync_individual_file()    -> (no replacement)
    * repository::reset_caches()            -> (no replacement)

Calendar:
    * add_event()                           -> calendar_event::create()
    * update_event()                        -> calendar_event->update()
    * delete_event()                        -> calendar_event->delete()
    * hide_event()                          -> calendar_event->toggle_visibility(false)
    * show_event()                          -> calendar_event->toggle_visibility(true)

Misc:
    * filter_text()                         -> format_text(), format_string()...
    * httpsrequired()                       -> $PAGE->https_required()
    * detect_munged_arguments()             -> clean_param([...], PARAM_FILE)
    * mygroupid()                           -> groups_get_all_groups()
    * js_minify()                           -> core_minify::js_files()
    * css_minify_css()                      -> core_minify::css_files()
    * course_modinfo::build_section_cache() -> (no replacement)
    * generate_email_supportuser()          -> core_user::get_support_user()

Sessions:
    * session_get_instance()->xxx()         -> \core\session\manager::xxx()
    * session_kill_all()                    -> \core\session\manager::kill_all_sessions()
    * session_touch()                       -> \core\session\manager::touch_session()
    * session_kill()                        -> \core\session\manager::kill_session()
    * session_kill_user()                   -> \core\session\manager::kill_user_sessions()
    * session_gc()                          -> \core\session\manager::gc()
    * session_set_user()                    -> \core\session\manager::set_user()
    * session_is_loggedinas()               -> \core\session\manager::is_loggedinas()
    * session_get_realuser()                -> \core\session\manager::get_realuser()
    * session_loginas()                     -> \core\session\manager::loginas()

User-agent related functions:
    * check_browser_operating_system()      -> core_useragent::check_browser_operating_system()
    * check_browser_version()               -> core_useragent::check_browser_version()
    * get_device_type()                     -> core_useragent::get_device_type()
    * get_device_type_list()                -> core_useragent::get_device_type_list()
    * get_selected_theme_for_device_type()  -> core_useragent::get_device_type_theme()
    * get_device_cfg_var_name()             -> core_useragent::get_device_type_cfg_var_name()
    * set_user_device_type()                -> core_useragent::set_user_device_type()
    * get_user_device_type()                -> core_useragent::get_user_device_type()
    * get_browser_version_classes()         -> core_useragent::get_browser_version_classes()

YUI:
    * moodle-core-notification has been deprecated with a recommendation of
      using its subclasses instead. This is to allow for reduced page
      transport costs. Current subclasses include:
      * dialogue
      * alert
      * confirm
      * exception
      * ajaxexception

Event triggering and event handlers:
    * All existing events and event handlers should be replaced by new
      event classes and matching new event observers.
    * See http://docs.moodle.org/dev/Event_2 for more information.
    * The following events will be entirely removed, though they can still
      be captured using handlers, but they should not be used any more.
      * groups_members_removed          -> \core\event\group_member_removed
      * groups_groupings_groups_removed -> (no replacement)
      * groups_groups_deleted           -> \core\event\group_deleted
      * groups_groupings_deleted        -> \core\event\grouping_deleted
    * edit_module_post_actions() does not trigger events any more.

=== 2.5.1 ===

* New get_course() function for use when obtaining the course record from database. Will
  reuse existing $COURSE or $SITE globals if possible to improve performance.

=== 2.5 ===

* The database drivers (moodle_database and subclasses) aren't using anymore the ::columns property
  for caching database metadata. MUC (databasemeta) is used instead. Any custom DB driver should
  apply for that change.
* The cron output has been changed to include time and memory usage (see cron_trace_time_and_memory()),
  so any custom utility relying on the old output may require modification.
* Function get_max_file_sizes now returns an option for (for example) "Course limit (500MB)" or
  "Site limit (200MB)" when appropriate with the option set to 0. This function no longer returns
  an option for 0 bytes. Existing code that was replacing the 0 option in the return
  from this function with a more sensible message, can now use the return from this function directly.
* Functions responsible for output in course/lib.php are deprecated, the code is moved to
  appropriate renderers: print_section(), print_section_add_menus(), get_print_section_cm_text(),
  make_editing_buttons()
  See functions' phpdocs in lib/deprecatedlib.php
* Function get_print_section_cm_text() is deprecated, replaced with methods in cm_info
* zip_packer may create empty zip archives, there is a new option to ignore
  problematic files when creating archive
* The function delete_course_module was deprecated and has been replaced with
  course_delete_module. The reason for this was because the function delete_course_module
  only partially deletes data, so wherever it was called extra code was needed to
  perform the whole deletion process. The function course_delete_module now takes care
  of the whole process.
* curl::setopt() does not accept constant values any more. As it never worked properly,
  we decided to make the type check stricter. Now, the keys of the array pass must be a string
  corresponding to the curl constant name.
* Function get_users_listing now return list of users except guest and deleted users. Previously
  deleted users were excluded by get_users_listing. As guest user is not expected while browsing users,
  and not included in get_user function, it will not be returned by get_users_listing.
* The add_* functions in course/dnduploadlib.php have been deprecated. Plugins should be using the
  MODNAME_dndupload_register callback instead.
* The signature of the add() method of classes implementing the parentable_part_of_admin_tree
  interface (such as admin_category) has been extended. The new parameter allows the caller
  to prepend the new node before an existing sibling in the admin tree.
* condition_info:get_condition_user_fields($formatoptions) now accepts the optional
  param $formatoptions, that will determine if the field names are processed by
  format_string() with the passed options.
* remove all references to $CFG->gdversion, GD PHP extension is now required
* Formslib will now throw a developer warning if a PARAM_ type hasn't been set for elements which
  need it. Please set PARAM_RAW explicitly if you do not want any cleaning.
* Functions responsible for managing and accessing course categories are moved to class coursecat
  in lib/coursecatlib.php, functions responsible for rendering courses and categories lists are
  moved to course/renderer.php. The following global functions are deprecated: make_categories_list(),
  category_delete_move(), category_delete_full(), move_category(), course_category_hide(),
  course_category_show(), get_course_category(), create_course_category(), get_all_subcategories(),
  get_child_categories(), get_categories(), print_my_moodle(), print_remote_course(),
  print_remote_host(), print_whole_category_list(), print_category_info(), get_course_category_tree(),
  print_courses(), print_course(), get_category_courses_array(), get_category_courses_array_recursively(),
  get_courses_wmanagers()
  See http://docs.moodle.org/dev/Courses_lists_upgrade_to_2.5
* $core_renderer->block_move_target() changed to support more verbose move-block-here descriptions.
* Additional (optional) param $onlyactive has been added to get_enrolled_users, count_enrolled_users
  functions to get information for only active (excluding suspended enrolments) users. Included two
  helper functions extract_suspended_users, get_suspended_userids to extract suspended user information.
* The core_plugin_manager class now provides two new helper methods for getting information
  about known plugins: get_plugins_of_type() and get_subplugins_of_plugin().
* The get_uninstall_url() method of all subclasses of \core\plugininfo\base class is now expected
  to always return moodle_url. Subclasses can use the new method is_uninstall_allowed()
  to control the availability of the 'Uninstall' link at the Plugins overview page (previously
  they would do it by get_uninstall_url() returning null). By default, URL to a new general plugin
  uninstall tool is returned. Unless the plugin type needs extra steps that can't be handled by
  plugininfo_xxx::uninstall() method or xmldb_xxx_uninstall() function, this default URL should
  satisfy all plugin types.

Database (DML) layer:
* $DB->sql_empty() is deprecated, you have to use sql parameters with empty values instead,
  please note hardcoding of empty strings in SQL queries breaks execution in Oracle database.
* Indexes must not be defined on the same columns as keys, this is now reported as fatal problem.
  Please note that internally we create indexes instead of foreign keys.

YUI changes:
* M.util.help_icon has been deprecated. Code should be updated to use moodle-core-popuphelp
  instead. To do so, remove any existing JS calls to M.util.help_icon from your PHP and ensure
  that your help link is placed in a span which has the class 'helplink'.

=== 2.4 ===

* Pagelib: Numerous deprecated functions were removed as classes page_base, page_course
  and page_generic_activity.
* use $CFG->googlemapkey3 instead of removed $CFG->googlemapkey and migrate to Google Maps API V3
* Function settings_navigation::add_course_editing_links() is completely removed
* function global_navigation::format_display_course_content() is removed completely (the
  functionality is moved to course format class)
* in the function global_navigation::load_generic_course_sections() the argument $courseformat is
  removed
* New component and itemid columns in groups_members table - this allows plugin to create protected
  group memberships using 'xx_yy_allow_group_member_remove' callback and there is also a new restore
  callback 'xx_yy_restore_group_member()'.
* New general role assignment restore plugin callback 'xx_yy_restore_role_assignment()'.
* functions get_generic_section_name(), get_all_sections(), add_mod_to_section(), get_all_mods()
  are deprecated. See their phpdocs in lib/deprecatedlib.php on how to replace them

YUI changes:
* moodle-enrol-notification has been renamed to moodle-core-notification
* YUI2 code must now use 2in3, see http://yuilibrary.com/yui/docs/yui/yui-yui2.html
* M.util.init_select_autosubmit() and M.util.init_url_select() have been deprecated. Code using this should be updated
  to use moodle-core-formautosubmit

Unit testing changes:
* output debugging() is not sent to standard output any more,
  use $this->assertDebuggingCalled(), $this->assertDebuggingNotCalled(),
  $this->getDebuggingMessages() or $this->assertResetDebugging() instead.

=== 2.3 ===

Database layer changes:
* objects are not allowed in paramters of DML functions, use explicit casting to strings if necessary

Note:
* DDL and DML methods which were deprecated in 2.0 have now been removed, they will no longer produce
debug messages and will produce fatal errors

API changes:

* send_stored_file() has changed its interface
* deleted several resourcelib_embed_* functions from resourcelib.php

=== 2.2 ===

removed unused libraries:
* odbc, base32, CodeSniffer, overlib, apd profiling, kses, Smarty, PEAR Console, swfobject, cssshover.htc, md5.js

API changes:
* new admin/tool plugin type
* new context API - old API is still available
* deleted users do not have context any more
* removed global search


=== 2.1 ===

API changes:
* basic suport for restore from 1.9
* new mobile devices API
* new questions API


=== 2.0 ===

API changes:
* new DML API - http://docs.moodle.org/dev/DML_functions
* new DDL API - http://docs.moodle.org/dev/DDL_functions
* new file API - http://docs.moodle.org/dev/File_API
* new $PAGE and $OUTPUT API
* new navigation API
* new theme API - http://docs.moodle.org/dev/Theme_changes_in_2.0
* new javascript API - http://docs.moodle.org/dev/JavaScript_usage_guide
* new portfolio API
* new local plugin type
* new translation support - http://lang.moodle.org
* new web service API
* new cohorts API
* new messaging API
* new rating API
* new comment API
* new sessions API
* new enrolment API
* new backup/restore API
* new blocks API
* new filters API
* improved plugin support (aka Frankenstyle)
* new registration and hub API
* new course completion API
* new plagiarism API
* changed blog API
* new text editor API
* new my moodle and profiles API<|MERGE_RESOLUTION|>--- conflicted
+++ resolved
@@ -22,12 +22,10 @@
     at least a single checkbox item is selected or not.
 * Final deprecation (removal) of the core/modal_confirm dialogue.
 * Upgrade scssphp to v1.0.2, This involves renaming classes from Leafo => ScssPhp as the repo has changed.
-<<<<<<< HEAD
 * The methods get_local_path_from_storedfile and get_remote_path_from_storedfile in lib/filestore/file_system.php
   are now public. If you are overriding these then you will need to change your methods to public in your class.
 * $CFG->httpswwwroot has been removed. It is no longer necessary as loginhttps has already been removed and it's no longer being
   used anywhere in core.
-=======
 * It is now possible to use sub-directories for AMD modules.
   The standard rules for Level 2 namespaces also apply to AMD modules.
   The sub-directory used must be either an valid component, or placed inside a 'local' directory to ensure that it does not conflict with other components.
@@ -39,7 +37,6 @@
 
     The following are all invalid module names and locations in your plugin:
       mod_forum/views/post: mod/forum/amd/src/views/post
->>>>>>> 9ea892d2
 
 === 3.7 ===
 
