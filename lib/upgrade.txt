--- conflicted
+++ resolved
@@ -163,13 +163,10 @@
   but a subset can be specified instead.
 * core/form-autocomplete now supports disabled options in the source select list. These will be displayed in the autocomplete
   options with the aria-disabled attribute, and will not be selectable.
-<<<<<<< HEAD
 * The method grade_item::set_locked() now returns true if the grade item needs to be updated. The method schedules the locking of
   the grade item once the recalculations are completed. (This was fixed in 4.3, 4.2.2)
-=======
 * Added a new constant called MAX_PASSWORD_CHARACTERS in moodlelib.php to hold a length of accepted password.
 * Added a new method called exceeds_password_length in moodlelib.php to validate the password length.
->>>>>>> dbf83c72
 
 === 4.2 ===
 
